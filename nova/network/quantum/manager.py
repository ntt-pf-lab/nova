# vim: tabstop=4 shiftwidth=4 softtabstop=4

# Copyright 2011 Nicira Networks, Inc
# All Rights Reserved.
#
#    Licensed under the Apache License, Version 2.0 (the "License"); you may
#    not use this file except in compliance with the License. You may obtain
#    a copy of the License at
#
#         http://www.apache.org/licenses/LICENSE-2.0
#
#    Unless required by applicable law or agreed to in writing, software
#    distributed under the License is distributed on an "AS IS" BASIS, WITHOUT
#    WARRANTIES OR CONDITIONS OF ANY KIND, either express or implied. See the
#    License for the specific language governing permissions and limitations
#    under the License.

import time

from netaddr import IPNetwork, IPAddress

from nova import db
from nova import context
from nova import exception
from nova import flags
from nova import log as logging
from nova import manager
from nova.network import manager
from nova.network.quantum import quantum_connection
from nova import utils

LOG = logging.getLogger("nova.network.quantum.manager")

FLAGS = flags.FLAGS

flags.DEFINE_string('quantum_ipam_lib',
                    'nova.network.quantum.nova_ipam_lib',
                    "Indicates underlying IP address management library")


flags.DEFINE_bool('quantum_use_dhcp', False,
                    'Whether or not to enable DHCP for networks')


class QuantumManager(manager.FlatManager):
    """NetworkManager class that communicates with a Quantum service
       via a web services API to provision VM network connectivity.

       For IP Address management, QuantumManager can be configured to
       use either Nova's local DB or the Melange IPAM service.

       Currently, the QuantumManager does NOT support any of the 'gateway'
       functionality implemented by the Nova VlanManager, including:
            * floating IPs
            * NAT gateway

       Support for these capabilities are targted for future releases.
    """

    def __init__(self, q_conn=None, ipam_lib=None, *args, **kwargs):
        """Initialize two key libraries, the connection to a
           Quantum service, and the library for implementing IPAM.

           Calls inherited FlatManager constructor.
        """

        if not q_conn:
            q_conn = quantum_connection.QuantumClientConnection()
        self.q_conn = q_conn

        if not ipam_lib:
            ipam_lib = FLAGS.quantum_ipam_lib
        self.ipam = utils.import_object(ipam_lib).get_ipam_lib(self)

        super(QuantumManager, self).__init__(*args, **kwargs)
        self.driver.init_host()
        # TODO(bgh): We'll need to enable these when we implement the full L3
        # functionalities
        # self.driver.ensure_metadata_ip()
        # self.driver.metadata_forward()

    def init_host(self):
        if FLAGS.quantum_use_dhcp:
            ctxt = context.get_admin_context()
            networks = db.network_get_all(ctxt) \
                         if db.network_count(ctxt) > 0 else []
            for net in networks:
                # set up dnsmasq for only used networks
                if self.get_dhcp_hosts_text(ctxt, net['uuid'], None) \
                    == "":
                    continue
                vif_rec = {'uuid': None}  # dummy
                self.enable_dhcp(ctxt, net['uuid'], net, vif_rec, None)

        # NOTE(oda): actually do nothing, so maybe OK not to call this.
        super(QuantumManager, self).init_host()
 
    def create_networks(self, context, label, cidr, multi_host, num_networks,
                        network_size, cidr_v6, gateway, gateway_v6, bridge,
                        bridge_interface, dns1=None, dns2=None, uuid=None,
                        **kwargs):
        """Unlike other NetworkManagers, with QuantumManager, each
           create_networks calls should create only a single network.

           Two scenarios exist:
                - no 'uuid' is specified, in which case we contact
                  Quantum and create a new network.
                - an existing 'uuid' is specified, corresponding to
                  a Quantum network created out of band.

           In both cases, we initialize a subnet using the IPAM lib.
        """
        if num_networks != 1:
            raise Exception(_("QuantumManager requires that only one"
                              " network is created per call"))
        q_tenant_id = kwargs["project_id"] or FLAGS.quantum_default_tenant_id
        quantum_net_id = uuid
        if quantum_net_id:
            if not self.q_conn.network_exists(q_tenant_id, quantum_net_id):
                    raise Exception(_("Unable to find existing quantum " \
                        " network for tenant '%(q_tenant_id)s' with "
                        "net-id '%(quantum_net_id)s'" % locals()))
        else:
            # otherwise, create network from default quantum pool
            quantum_net_id = self.q_conn.create_network(q_tenant_id, label)

        ipam_tenant_id = kwargs.get("project_id", None)
        priority = kwargs.get("priority", 0)
        self.ipam.create_subnet(context, label, ipam_tenant_id, quantum_net_id,
            priority, cidr, gateway, gateway_v6,
            cidr_v6, dns1, dns2)

        # reserve dhcp_server ip address
        # TODO(oda): dhcp_server ip address can be specified via 
        # the nova-manage network create.
        dhcp_server = str(IPAddress(IPNetwork(cidr).first + 2))
        self.ipam.reserve_fixed_ip(context, dhcp_server, quantum_net_id,
                  ipam_tenant_id)

        return [{'uuid': quantum_net_id}]

    def delete_network(self, context, fixed_range, uuid):
        """Lookup network by uuid, delete both the IPAM
           subnet and the corresponding Quantum network.

           The fixed_range parameter is kept here for interface compatibility
           but is not used.
        """
        # TODO(oda): should check whether the network is used or not
        # and go forward only if the network is not used.
        quantum_net_id = uuid
        project_id = context.project_id
        # TODO(bgh): The project_id isn't getting populated here for some
        # reason.. I'm not sure if it's an invalid assumption or just a bug.
        # In order to get the right quantum_net_id we'll have to query all the
        # project_ids for now.
        if project_id is None:
            projects = db.project_get_all(context)
            for p in projects:
                if self.q_conn.network_exists(p['id'], uuid):
                    project_id = p['id']
                    break
        LOG.debug("Deleting network for tenant: %s" % project_id)
        q_tenant_id = project_id or FLAGS.quantum_default_tenant_id
        if FLAGS.quantum_use_dhcp:
            # delete gw device for dhcp and delete the port from quantum
            # so that the network can be deleted.
            # do this while network_ref exists.
            admin_context = context.elevated()
            network = db.network_get_by_uuid(admin_context, quantum_net_id)
            self.driver.unplug(network)
            dev = self.driver.get_dev(network)
            port = self.q_conn.get_port_by_attachment(q_tenant_id,
                    quantum_net_id, dev)
            if port is not None:
                self.q_conn.detach_and_delete_port(q_tenant_id,
                        quantum_net_id, port)
            self.driver.kill_dhcp(dev)
        self.ipam.delete_subnets_by_net_id(context, quantum_net_id,
                project_id)
        self.q_conn.delete_network(q_tenant_id, quantum_net_id)

    def allocate_for_instance(self, context, **kwargs):
        """Called by compute when it is creating a new VM.

           There are three key tasks:
                - Determine the number and order of vNICs to create
                - Allocate IP addresses
                - Create ports on a Quantum network and attach vNICs.

           We support two approaches to determining vNICs:
                - By default, a VM gets a vNIC for any network belonging
                  to the VM's project, and a vNIC for any "global" network
                  that has a NULL project_id.  vNIC order is determined
                  by the network's 'priority' field.
                - If the 'os-create-server-ext' was used to create the VM,
                  only the networks in 'requested_networks' are used to
                  create vNICs, and the vNIC order is determiend by the
                  order in the requested_networks array.

           For each vNIC, use the FlatManager to create the entries
           in the virtual_interfaces table, contact Quantum to
           create a port and attachment the vNIC, and use the IPAM
           lib to allocate IP addresses.
        """
        instance_id = kwargs.pop('instance_id')
        instance_type_id = kwargs['instance_type_id']
        host = kwargs.pop('host')
        project_id = kwargs.pop('project_id')
        LOG.debug(_("network allocations for instance %s"), project_id)

        requested_networks = kwargs.get('requested_networks')

        if requested_networks:
            net_proj_pairs = [(net, project_id) for net in requested_networks]
        else:
            net_proj_pairs = [({'uuid': net_id, 'fixed_ip': None, 'gw': True},
                                 p_id) \
                   for (net_id, p_id) in \
                             self.ipam.get_project_and_global_net_ids(context,
                                                                project_id)]

        # Quantum may also know about networks that aren't in the networks
        # table so we need to query Quanutm for any tenant networks and add
        # them to net_proj_pairs.
        qnets = self.q_conn.get_networks(project_id)
        for qn in qnets['networks']:
            if qn['id'] not in (net['uuid'] for (net, _p) in net_proj_pairs):
                pair = ({'uuid': qn['id'], 'fixed_ip': None, 'gw': True},
                                                                project_id)
                net_proj_pairs.append(pair)

        # Create a port via quantum and attach the vif
        for (net, project_id) in net_proj_pairs:
            # FIXME(danwent): We'd like to have the manager be
            # completely decoupled from the nova networks table.
            # However, other parts of nova sometimes go behind our
            # back and access network data directly from the DB.  So
            # for now, the quantum manager knows that there is a nova
            # networks DB table and accesses it here.  updating the
            # virtual_interfaces table to use UUIDs would be one
            # solution, but this would require significant work
            # elsewhere.
            admin_context = context.elevated()

            # We may not be able to get a network_ref here if this network
            # isn't in the database (i.e. it came from Quantum).
            quantum_net_id = net['uuid']
            network_ref = db.network_get_by_uuid(admin_context,
                                                 quantum_net_id)
            if network_ref is None:
                network_ref = {}
                network_ref = {"uuid": quantum_net_id,
                    "project_id": project_id,
                    # NOTE(bgh): We need to document this somewhere but since
                    # we don't know the priority of any networks we get from
                    # quantum we just give them a priority of 0.  If its
                    # necessary to specify the order of the vifs and what
                    # network they map to then the user will have to use the
                    # OSCreateServer extension and specify them explicitly.
                    #
                    # In the future users will be able to tag quantum networks
                    # with a priority .. and at that point we can update the
                    # code here to reflect that.
                    "priority": 0,
                    "id": 'NULL',
                    "label": "quantum-net-%s" % quantum_net_id}

            vif_rec = manager.FlatManager.add_virtual_interface(self,
                                  context, instance_id, network_ref['id'])

            # talk to Quantum API to create and attach port.
            q_tenant_id = project_id or FLAGS.quantum_default_tenant_id
            self.q_conn.create_and_attach_port(q_tenant_id, quantum_net_id,
                                               vif_rec['uuid'])
            # Tell melange to allocate an IP
            ip = self.ipam.allocate_fixed_ip(context, net,
                     project_id, vif_rec)
            # Set up/start the dhcp server for this network if necessary
            if FLAGS.quantum_use_dhcp:
                self.enable_dhcp(context, quantum_net_id, network_ref,
                    vif_rec, project_id)
        return self.get_instance_nw_info(context, instance_id,
                                         instance_type_id, host)

    def enable_dhcp(self, context, quantum_net_id, network_ref, vif_rec,
            project_id):
        LOG.info("Using DHCP for network: %s" % network_ref['label'])
        # Figure out the ipam tenant id for this subnet:  We need to
        # query for the tenant_id since the network could be created
        # with the project_id as the tenant or the default tenant.
        ipam_tenant_id = self.ipam.get_tenant_id_by_net_id(context,
            quantum_net_id, vif_rec['uuid'], project_id)
        # Figure out what subnets correspond to this network
        v4_subnet, v6_subnet = self.ipam.get_subnets_by_net_id(context,
                    ipam_tenant_id, quantum_net_id, vif_rec['uuid'])
        # Set up (or find) the dhcp server for each of the subnets
        # returned above (both v4 and v6).
        for subnet in [v4_subnet, v6_subnet]:
            if subnet is None or subnet['cidr'] is None:
                continue
            # Fill in some of the network fields that we would have
            # previously gotten from the network table (they'll be
            # passed to the linux_net functions).
            network_ref['cidr'] = subnet['cidr']
            n = IPNetwork(subnet['cidr'])
            network_ref['dhcp_server'] = IPAddress(n.first + 2)
            # TODO(bgh): Melange should probably track dhcp_start
            if not 'dhcp_start' in network_ref or \
                    network_ref['dhcp_start'] is None:
                network_ref['dhcp_start'] = IPAddress(n.first + 1)
            network_ref['broadcast'] = IPAddress(n.broadcast)
            network_ref['gateway'] = subnet['gateway']
            # Construct the interface id that we'll use for the bridge
            interface_id = "gw-" + str(network_ref['uuid'][0:11])
            network_ref['bridge'] = interface_id
            # Query quantum to see if we've already created a port for
            # the gateway device and attached the device to the port.
            # If we haven't then we need to intiialize it and create
            # it.  This device will be the one serving dhcp via
            # dnsmasq.
            if not self.driver.device_exists(interface_id):
                mac_address = self.generate_mac_address()
                is_gw = (network_ref['gateway'] != network_ref['dhcp_server'])
                self.driver.plug(network_ref, mac_address,
                    gateway=is_gw)
                self.driver.initialize_gateway_device(interface_id, network_ref)
                LOG.debug("Intializing DHCP for network: %s" %
                    network_ref)
            q_tenant_id = project_id or FLAGS.quantum_default_tenant_id
            port = self.q_conn.get_port_by_attachment(q_tenant_id,
                    quantum_net_id, interface_id)
            if not port:
                self.q_conn.create_and_attach_port(q_tenant_id,
                        quantum_net_id, interface_id)

            hosts = self.get_dhcp_hosts_text(context,
                subnet['network_id'], project_id)
            self.driver.update_dhcp_hostfile_with_text(interface_id, hosts)
            self.driver.restart_dhcp(interface_id, network_ref)

    def get_instance_nw_info(self, context, instance_id,
                                instance_type_id, host):
        """This method is used by compute to fetch all network data
           that should be used when creating the VM.

           The method simply loops through all virtual interfaces
           stored in the nova DB and queries the IPAM lib to get
           the associated IP data.

           The format of returned data is 'defined' by the initial
           set of NetworkManagers found in nova/network/manager.py .
           Ideally this 'interface' will be more formally defined
           in the future.
        """
        network_info = []
        instance = db.instance_get(context, instance_id)
        project_id = instance.project_id

        admin_context = context.elevated()
        vifs = db.virtual_interface_get_by_instance(admin_context,
                                                    instance_id)
        for vif in vifs:
            net = db.network_get(admin_context, vif['network_id'])
            net_id = net['uuid']

            if not net_id:
                # TODO(bgh): We need to figure out a way to tell if we
                # should actually be raising this exception or not.
                # In the case that a VM spawn failed it may not have
                # attached the vif and raising the exception here
                # prevents deletion of the VM.  In that case we should
                # probably just log, continue, and move on.
                raise Exception(_("No network for for virtual interface %s") %
                                vif['uuid'])

<<<<<<< HEAD
            (v4_subnet, v6_subnet) = self.ipam.get_subnets_by_net_id(context,
                                        ipam_tenant_id, net_id)
=======
            ipam_tenant_id = self.ipam.get_tenant_id_by_net_id(context,
                net_id, vif['uuid'], project_id)
            v4_subnet, v6_subnet = \
                    self.ipam.get_subnets_by_net_id(context,
                            ipam_tenant_id, net_id, vif['uuid'])

>>>>>>> 4803376a
            v4_ips = self.ipam.get_v4_ips_by_interface(context,
                                        net_id, vif['uuid'],
                                        project_id=ipam_tenant_id)
            v6_ips = self.ipam.get_v6_ips_by_interface(context,
                                        net_id, vif['uuid'],
                                        project_id=ipam_tenant_id)

            def ip_dict(ip, subnet):
                return {
                    "ip": ip,
                    "netmask": subnet["netmask"],
                    "enabled": "1"}

            network_dict = {
                'cidr': v4_subnet['cidr'],
                'injected': False,
                'multi_host': False}

            info = {
                'gateway': v4_subnet['gateway'],
                'dhcp_server': v4_subnet['gateway'],
                'broadcast': v4_subnet['broadcast'],
                'mac': vif['address'],
                'vif_uuid': vif['uuid'],
                'dns': [],
                'ips': [ip_dict(ip, v4_subnet) for ip in v4_ips]}

            if v6_subnet:
                if v6_subnet['cidr']:
                    network_dict['cidr_v6'] = v6_subnet['cidr']
                    info['ip6s'] = [ip_dict(ip, v6_subnet) for ip in v6_ips]

                if v6_subnet['gateway']:
                    info['gateway6'] = v6_subnet['gateway']

            dns_dict = {}
            for s in [v4_subnet, v6_subnet]:
                for k in ['dns1', 'dns2']:
                    if s and s[k]:
                        dns_dict[s[k]] = None
            info['dns'] = [d for d in dns_dict.keys()]

            network_info.append((network_dict, info))
        return network_info

    def deallocate_for_instance(self, context, **kwargs):
        """Called when a VM is terminated.  Loop through each virtual
           interface in the Nova DB and remove the Quantum port and
           clear the IP allocation using the IPAM.  Finally, remove
           the virtual interfaces from the Nova DB.
        """
        instance_id = kwargs.get('instance_id')
        project_id = kwargs.pop('project_id', None)

        admin_context = context.elevated()
        vifs = db.virtual_interface_get_by_instance(admin_context,
                                                    instance_id)
        for vif_ref in vifs:
            interface_id = vif_ref['uuid']
            q_tenant_id = project_id

            network_ref = db.network_get(admin_context, vif_ref['network_id'])
            net_id = network_ref['uuid']

            port_id = self.q_conn.get_port_by_attachment(q_tenant_id,
                                                         net_id, interface_id)
            if not port_id:
                q_tenant_id = FLAGS.quantum_default_tenant_id
                port_id = self.q_conn.get_port_by_attachment(
                    q_tenant_id, net_id, interface_id)

            if not port_id:
                LOG.error("Unable to find port with attachment: %s" %
                          (interface_id))
            else:
                self.q_conn.detach_and_delete_port(q_tenant_id,
                                                   net_id, port_id)

            ipam_tenant_id = self.ipam.get_tenant_id_by_net_id(context,
                net_id, vif_ref['uuid'], project_id)

            self.ipam.deallocate_ips_by_vif(context, ipam_tenant_id,
                                            net_id, vif_ref)

            # If DHCP is enabled on this network then we need to update the
            # leases and restart the server.
            if FLAGS.quantum_use_dhcp:
                self.update_dhcp(context, ipam_tenant_id, network_ref, vif_ref,
                    project_id)
        try:
            db.virtual_interface_delete_by_instance(admin_context,
                                                    instance_id)
        except exception.InstanceNotFound:
            LOG.error(_("Attempted to deallocate non-existent instance: %s" %
                        (instance_id)))

    # TODO(bgh): At some point we should consider merging enable_dhcp() and
    # update_dhcp()
    def update_dhcp(self, context, ipam_tenant_id, network_ref, vif_ref,
            project_id):
        # Figure out what subnet corresponds to this network/vif
        v4_subnet, v6_subnet = self.ipam.get_subnets_by_net_id(context,
                        ipam_tenant_id, network_ref['uuid'], vif_ref['uuid'])
        for subnet in [v4_subnet, v6_subnet]:
            if subnet is None or subnet['cidr'] is None:
                continue
            # Fill in some of the network fields that we would have
            # previously gotten from the network table (they'll be
            # passed to the linux_net functions).
            network_ref['cidr'] = subnet['cidr']
            n = IPNetwork(subnet['cidr'])
            network_ref['dhcp_server'] = IPAddress(n.first + 2)
            network_ref['dhcp_start'] = IPAddress(n.first + 1)
            network_ref['broadcast'] = IPAddress(n.broadcast)
            network_ref['gateway'] = subnet['gateway']
            dev = "gw-" + str(network_ref['uuid'][0:11])
            # And remove the dhcp mappings for the subnet
            hosts = self.get_dhcp_hosts_text(context,
                subnet['network_id'], project_id)
            self.driver.update_dhcp_hostfile_with_text(dev, hosts)
            # Restart dnsmasq
            self.driver.kill_dhcp(dev)
            self.driver.restart_dhcp(dev, network_ref)

            # TODO(bgh): if this is the last instance for the network
            # then we should actually just kill the dhcp server.

    def validate_networks(self, context, networks):
        """Validates that this tenant has quantum networks with the associated
           UUIDs.  This is called by the 'os-create-server-ext' API extension
           code so that we can return an API error code to the caller if they
           request an invalid network.
        """
        if networks is None:
            return

        project_id = context.project_id
        for net in networks:
            # TODO(bgh): At some point we should figure out whether or
            # not we want the verify_subnet_exists call to be optional.
            net_id = net['uuid']
            if not self.ipam.verify_subnet_exists(context, project_id,
                                                  net_id):
                raise exception.NetworkNotFound(network_id=net_id)
            if not self.q_conn.network_exists(project_id, net_id):
                raise exception.NetworkNotFound(network_id=net_id)

    # NOTE(bgh): deallocate_for_instance will take care of this..  The reason
    # we're providing this is so that NetworkManager::release_fixed_ip() isn't
    # called.  It does some database operations that we don't want to happen
    # and since the majority of the stuff that it does is already taken care
    # of in our deallocate_for_instance call we don't need to do anything.
    def release_fixed_ip(self, context, address):
        pass

    def get_dhcp_hosts_text(self, context, subnet_id, project_id=None):
        ips = self.ipam.get_allocated_ips(context, subnet_id, project_id)
        hosts_text = ""
        admin_context = context.elevated()
        for ip in ips:
            address, vif_id, gw = ip
            vif = db.virtual_interface_get_by_uuid(admin_context, vif_id)
            mac_address = vif['address']
            set_gw = ",set:nor" if not gw else ""
            text = "%s,%s.%s,%s%s\n" % (mac_address, "host-" + address,
                    FLAGS.dhcp_domain, address, set_gw)
            hosts_text += text
        LOG.debug("DHCP hosts: %s" % hosts_text)
        return hosts_text

    def get_dhcp_leases(self, context, network_ref):
        """Return a network's hosts config in dnsmasq leasefile format."""
        subnet_id = network_ref['uuid']
        project_id = network_ref['project_id']
        ips = self.ipam.get_allocated_ips(context, subnet_id, project_id)
        leases_text = ""
        admin_context = context.elevated()
        for ip in ips:
            address, vif_id, gw = ip
            vif = db.virtual_interface_get_by_uuid(admin_context, vif_id)
            mac_address = vif['address']
            text = "%s %s %s %s *\n" % \
                (int(time.time()) - FLAGS.dhcp_lease_time,
                 mac_address, address, '*')
            leases_text += text
        LOG.debug("DHCP leases: %s" % leases_text)
        return leases_text

    # NOTE(oda): quick work around
    @property
    def _bottom_reserved_ips(self):
        return 1  # network<|MERGE_RESOLUTION|>--- conflicted
+++ resolved
@@ -374,17 +374,12 @@
                 raise Exception(_("No network for for virtual interface %s") %
                                 vif['uuid'])
 
-<<<<<<< HEAD
-            (v4_subnet, v6_subnet) = self.ipam.get_subnets_by_net_id(context,
-                                        ipam_tenant_id, net_id)
-=======
             ipam_tenant_id = self.ipam.get_tenant_id_by_net_id(context,
                 net_id, vif['uuid'], project_id)
             v4_subnet, v6_subnet = \
                     self.ipam.get_subnets_by_net_id(context,
                             ipam_tenant_id, net_id, vif['uuid'])
 
->>>>>>> 4803376a
             v4_ips = self.ipam.get_v4_ips_by_interface(context,
                                         net_id, vif['uuid'],
                                         project_id=ipam_tenant_id)
