--- conflicted
+++ resolved
@@ -68,14 +68,11 @@
                     'Driver used to create ethernet devices.')
 flags.DEFINE_string('linuxnet_ovs_integration_bridge',
                     'br-int', 'Name of Open vSwitch bridge used with linuxnet')
-<<<<<<< HEAD
 flags.DEFINE_bool('send_arp_for_ha', False,
                   'send gratuitous ARPs for HA setup')
-=======
 flags.DEFINE_bool('use_single_default_gateway',
                    False, 'Use single default gateway. Only first nic of vm'
                           ' will get default gateway from dhcp server')
->>>>>>> c3654d48
 binary_name = os.path.basename(inspect.stack()[-1][1])
 
 
