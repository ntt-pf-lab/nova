# vim: tabstop=4 shiftwidth=4 softtabstop=4
#
# Copyright 2011 NTT.
# Copyright 2010 United States Government as represented by the
# Administrator of the National Aeronautics and Space Administration.
# All Rights Reserved.
#
#    Licensed under the Apache License, Version 2.0 (the "License"); you may
#    not use this file except in compliance with the License. You may obtain
#    a copy of the License at
#
#         http://www.apache.org/licenses/LICENSE-2.0
#
#    Unless required by applicable law or agreed to in writing, software
#    distributed under the License is distributed on an "AS IS" BASIS, WITHOUT
#    WARRANTIES OR CONDITIONS OF ANY KIND, either express or implied. See the
#    License for the specific language governing permissions and limitations
#    under the License.

import webob
<<<<<<< HEAD
import sys
=======
import base64
import struct
>>>>>>> 2d76cd6a

from nova import context
from nova import exception
from nova import flags
from nova import validation
from nova import db
from nova import image
from nova import utils
from nova.context import RequestContext
from nova.compute import power_state, vm_states, task_states

FLAGS = flags


class BaseValidator(validation.Validator):
    """
    BaseValidator.

    Define a initialization to use database.
    All rule that use database, should be inherit this.
    """
    def __init__(self, target, *args, **kwargs):
        """
        Initialize object.
        ::target:: validate target method.
        ::args:: method parameters.
        ::kwargs:: keyword args, it contains webob.Request object as req.
        """
        self.target = target
        self.args = args
        self.kwargs = kwargs
        # context is special object
        self.context = None
        # for api validation
        if 'req' in kwargs and isinstance(kwargs['req'], webob.Request):
            self.request = kwargs['req']
            self.context = kwargs['req'].environ['nova.context']
        for arg in args:
            if isinstance(arg, RequestContext):
                self.context = arg
        if self.context is None:
            self.context = context.get_admin_context(False)


class ProjectRequire(BaseValidator):
    """
    ProjextRequire.

    Validate the project is exists.
    Require the 'project_id' parameter.
    This is unusable when using keystone, because by using
    auth_driver for check project existance.
    """
    def validate_project_id(self, project_id):
        driver = utils.import_class(FLAGS.auth_driver)
        if driver is not None:
            drv = driver()
            project = drv.get_project(project_id)
            if project is None:
                raise exception.ProjectNotFound(project_id=project_id)


class InstanceRequire(BaseValidator):
    """
    InstanceRequire.

    Validate the instance is exists.
    Require the 'instance_id' parameter.
    """
    def validate_instance_id(self, instance_id):
        if utils.is_uuid_like(instance_id):
            db.instance_get_by_uuid(self.context, instance_id)
        else:
            db.instance_get(self.context, instance_id)


class InstanceCanSnapshot(BaseValidator):
    """
    InstanceRequire.

    Validate the instance is exists.
    Require the 'instance_id' parameter.
    """
    def validate_instance_id(self, instance_id):
        instance = db.instance_get(self.context, instance_id)
        vm = instance["vm_state"]
        task = instance["task_state"]
        if vm == vm_states.ACTIVE and task is None:
            return
        if vm == vm_states.ACTIVE and task == task_states.IMAGE_SNAPSHOT:
            raise exception.InstanceSnapshotting(instance_id=instance_id) 
        raise exception.InstanceSnapshotFailure(
                    reason="Instance state is not suitable for snapshot")


class InstanceNameValid(BaseValidator):
    """
    InstanceNameValid.

    Validate the name is valid format.
    Require the 'instance_name' parameter.
    """
    def validate_instance_name(self, instance_name):
        if not instance_name:
            raise exception.InvalidParameterValue(
                              err="name parameter required.")
        if len(instance_name) > 255:
            raise exception.InvalidParameterValue(
                              err="name parameter over 255 length.")


class InstanceRunningRequire(BaseValidator):
    """
    InstanceRunningRequire.

    Validate the instance is running status.
    Require the 'instance_id' parameter.
    """
    def validate_instance_id(self, instance_id):
        instance = db.instance_get(self.context, instance_id)
        if instance["power_state"] != power_state.RUNNING:
            raise exception.InstanceNotRunning(instance_id=instance_id)


class InstanceCanReboot(BaseValidator):
    """
    InstanceCanReboot.
    
    Validate the instance can reboot.
    Require the 'instance_id' parameter.
    """
    def validate_instance_id(self, instance_id):
        instance = db.instance_get(self.context, instance_id)
        # ACTIVE/NONE or ACTIVE/REBOOTING only allow.
        if instance["vm_state"] == vm_states.ACTIVE:
            if instance["task_state"] == None or instance["task_state"] == task_states.REBOOTING:
                return
        raise exception.InstanceRebootFailure(reason="Instance state is not suitable for reboot")


class InstanceCanSnapshot(BaseValidator):
    """
    InstanceCanSnapshot.
    
    Validate the instance can snapshot.
    Require the 'instance_id' parameter.
    """
    def validate_instance_id(self, instance_id):
        instance = db.instance_get(self.context, instance_id)
        # ACTIVE/NONE or ACTIVE/REBOOTING only allow.
        if instance["vm_state"] == vm_states.ACTIVE:
            if instance["task_state"] == None:
                return
            if instance["task_state"] == task_states.IMAGE_SNAPSHOT:
                raise exception.InstanceSnapshotting(instance_id=instance_id)
        raise exception.InstanceSnapshotFailure(reason="Instance state is not suitable for snapshot")


class ImageNameValid(BaseValidator):
    """
    ImageNameValid.

    Validate the image name is valid and unique.
    Require the 'image_name' parameter.
    """
    def validate_image_name(self, image_name):
        print image_name
        if not image_name:
            raise exception.InvalidParameterValue(
                              err="Image name should be specified.")
        if len(image_name) > 255:
            print len(image_name)
            raise exception.InvalidParameterValue(
                              err="Image name should less than 255.")

        service = image.get_default_image_service()
        try:
            service.show_by_name(self.context, image_name)
            raise exception.Duplicate()
        except exception.ImageNotFound:
            pass


class NetworkRequire(BaseValidator):
    """
    NetworkRequire.

    Validate the network is exists.
    Require the 'network_id' parameter.
    """
    def validate_network_id(self, network_id):
        db.network_get(self.context, network_id)


class NetworkUuidsExists(BaseValidator):
    """
    NetworkUuidsExists.

    Validate the all networks uuid are exists.
    Require the 'uuids' parameter.
    """
    def validate_uuids(self, uuids):
        db.network_get_all_by_uuids(self.context, uuids)


class NetworkFixedIpsValid(BaseValidator):
    """
    NetworkFixedIpsExists.

    Validate the all networks ips are valid format.
    Require the 'fixed_ips' parameter.
    """
    def validate_fixed_ips(self, fixed_ips):
        for ip in fixed_ips:
            if not utils.is_valid_ipv4(ip):
                raise exception.FixedIpInvalid(address=ip)
            else:
                db.fixed_ip_get_by_address(self.context, ip)


class ConsoleRequire(BaseValidator):
    """
    ConsoleRequire.

    Validate the console is exists.
    Require the 'console_id' and 'instance_id' parameter.
    """
    def validate_console_id(self, console_id):
        instance_id = self.params["instance_id"]
        db.console_get(self.context, console_id, instance_id)


class FlavorRequire(BaseValidator):
    """
    FlavorRequire.

    Validate the flavor is exists.
    Require the 'flavor_id' parameter.
    """
    def validate_flavor_id(self, flavor_id):
        db.api.instance_type_get_by_flavor_id(self.context, flavor_id)


class ImageRequire(BaseValidator):
    """
    ImageRequire.

    Validate the image is exists.
    Require the 'image_id' parameter.
    """
    def validate_image_id(self, image_id):
        try:
            num = int(image_id)
            if num < 1:
                raise exception.InvalidParameterValue("Specified image id is not positive value.")
            elif num > sys.maxint:
                raise exception.InvalidParameterValue("Specified image id is too large.")
        except TypeError:
            raise exception.InvalidParameterValue("Specified image id is not digit.")
        service = image.get_default_image_service()
        result = service.show(self.context, image_id)
        if result is None:
            raise exception.ImageNotFound(image_id=image_id)


class ImageMetadataRequire(BaseValidator):
    """
    ImageMetadataRequire.

    Validate the image_metadata exists.
    Require the 'image_id' and 'metadata_id' parameter.
    """
    def validate_metadata_id(self, metadata_id):
        service = image.get_default_image_service()
        img = service.show(self.context, self.params["image_id"])
        try:
            meta = img["properties"]
            if metadata_id not in meta:
                raise exception.NotFound(
                            "specified metadata %s not found in image %s"
                                    % metadata_id, self.params["image_id"])
        except (TypeError, KeyError):
            raise exception.NotFound("%s not have any metadata"
                                     % self.params["image_id"])


class InstanceMetadataRequire(BaseValidator):
    """
    InstanceMetadataRequire.

    Validate the instance_metadata is exists.
    Require the 'instance_id' and 'metadata_id' parameters.
    """
    def validate_metadata_id(self, metadata_id):
        instance_id = self.params["instance_id"]
        meta = db.instance_metadata_get(self.context, instance_id)
        if metadata_id not in meta:
            raise exception.InstanceMetadataNotFound(
                            instance_id=instance_id, metadata_key=metadata_id)


class UserRequire(BaseValidator):
    """
    UserRequire.

    Validate the user is exists.
    Require the 'user_id' parameter.
    This is unusable when using keystone, because by using
    auth_driver for check user existance.
    """
    def validate_user_id(self, user_id):
        driver = utils.import_class(FLAGS.auth_driver)
        if driver is not None:
            drv = driver()
            user = drv.get_user(user_id)
            if user is None:
                raise exception.UserNotFound(user_id=user_id)


class ZoneRequire(BaseValidator):
    """
    ZoneRequire.

    Validate the zone is exists.
    Require the 'zone_id' parameter.
    """
    def validate_zone_id(self, zone_id):
        db.zone_get(self.context, zone_id)

class ZoneNameValid(BaseValidator):
    """
    ZoneNameValid.
    
    If the specified zone is host, check the host exists.
    If the specified zone is zone name, check the zone exists.
    Otherwise, accept the request.
    """
    def validate_zone_name(self, zone_name):
        if not zone_name:
            return
        zone, _x, host = zone_name.partition(':')
        if host:
            service = db.service_get_by_args(self.context.elevated(), host,
                                             'nova-compute')
            if not service:
                raise exception.HostNotFound(host=host)


class KeypairNameValid(BaseValidator):
    """
    KeypairNameValid.

    Validate the keypair name is valid.
    Require the 'keypair_name' parameter.
    """
    def validate_keypair_name(self, keypair_name):
        if not keypair_name:
            raise exception.InvalidParameterValue(
                              err="name parameter required.")
        if len(keypair_name) > 255:
            raise exception.InvalidParameterValue(
                              err="name parameter over 255 length.")


class KeypairExists(BaseValidator):
    """
    KeypairExists.

    Validate the keypair exists.
    Require the 'keypair_name' parameter.
    """
    def validate_keypair_exists(self, keypair_name):
        db.key_pair_get(self.context, self.context.user_id, keypair_name)


class KeypairNotExist(BaseValidator):
    """
    KeypairNotExist.

    Validate the keypair is not duplicate.
    Require the 'keypair_name' parameter.
    """
    def validate_keypair_not_exist(self, keypair_name):
        try:
            db.key_pair_get(self.context, self.context.user_id, keypair_name)
            raise exception.KeyPairExists(key_name=keypair_name)
        except exception.KeypairNotFound:
            pass


<<<<<<< HEAD
class PublicKeyValid(BaseValidator):
    """
    PublicKeyValid.

    Validate the public key is valid.
    Require the 'public_key' parameter.
    """
    def validate_public_key(self, public_key):
        if public_key is None:
            return
        elif not public_key.startswith('ssh-rsa '):
            raise exception.InvalidParameterValue(
                              err="public_key parameter is not rsa format.")
        elif len(public_key.encode() * 8) > 16384:
            raise exception.InvalidParameterValue(
                              err="public_key parameter exceeds 16384 bits.")
=======
class KeypairIsRsa(BaseValidator):
    """
    KeypairIsRsa.

    Validate the import key is rsa.
    Require the 'public_key' parameter.
    """
    def validate_public_key(self, public_key):
        try:
            if len(public_key.split()) == 3:
                type, key_string, comment = public_key.split()
            else:
                type, key_string = public_key.split()
            data = base64.decodestring(key_string)
            int_len = 4
            str_len = struct.unpack('>I', data[:int_len])[0]
            if not data[int_len:int_len+str_len] == type:
                raise exception.PublicKeyInvalid(public_key=public_key)
        except Exception:
            raise exception.PublicKeyInvalid(public_key=public_key)
>>>>>>> 2d76cd6a
<|MERGE_RESOLUTION|>--- conflicted
+++ resolved
@@ -18,12 +18,9 @@
 #    under the License.
 
 import webob
-<<<<<<< HEAD
 import sys
-=======
 import base64
 import struct
->>>>>>> 2d76cd6a
 
 from nova import context
 from nova import exception
@@ -164,24 +161,6 @@
         raise exception.InstanceRebootFailure(reason="Instance state is not suitable for reboot")
 
 
-class InstanceCanSnapshot(BaseValidator):
-    """
-    InstanceCanSnapshot.
-    
-    Validate the instance can snapshot.
-    Require the 'instance_id' parameter.
-    """
-    def validate_instance_id(self, instance_id):
-        instance = db.instance_get(self.context, instance_id)
-        # ACTIVE/NONE or ACTIVE/REBOOTING only allow.
-        if instance["vm_state"] == vm_states.ACTIVE:
-            if instance["task_state"] == None:
-                return
-            if instance["task_state"] == task_states.IMAGE_SNAPSHOT:
-                raise exception.InstanceSnapshotting(instance_id=instance_id)
-        raise exception.InstanceSnapshotFailure(reason="Instance state is not suitable for snapshot")
-
-
 class ImageNameValid(BaseValidator):
     """
     ImageNameValid.
@@ -414,24 +393,6 @@
             pass
 
 
-<<<<<<< HEAD
-class PublicKeyValid(BaseValidator):
-    """
-    PublicKeyValid.
-
-    Validate the public key is valid.
-    Require the 'public_key' parameter.
-    """
-    def validate_public_key(self, public_key):
-        if public_key is None:
-            return
-        elif not public_key.startswith('ssh-rsa '):
-            raise exception.InvalidParameterValue(
-                              err="public_key parameter is not rsa format.")
-        elif len(public_key.encode() * 8) > 16384:
-            raise exception.InvalidParameterValue(
-                              err="public_key parameter exceeds 16384 bits.")
-=======
 class KeypairIsRsa(BaseValidator):
     """
     KeypairIsRsa.
@@ -451,5 +412,4 @@
             if not data[int_len:int_len+str_len] == type:
                 raise exception.PublicKeyInvalid(public_key=public_key)
         except Exception:
-            raise exception.PublicKeyInvalid(public_key=public_key)
->>>>>>> 2d76cd6a
+            raise exception.PublicKeyInvalid(public_key=public_key)