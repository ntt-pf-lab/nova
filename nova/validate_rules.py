--- conflicted
+++ resolved
@@ -27,12 +27,7 @@
 from nova import image
 from nova import utils
 from nova.context import RequestContext
-<<<<<<< HEAD
 from nova.compute import power_state, vm_states, task_states
-=======
-from nova.compute import power_state, task_states
-from nova.compute.api import vm_states
->>>>>>> 8a1f1d75
 
 FLAGS = flags
 
@@ -343,14 +338,6 @@
                                              'nova-compute')
             if not service:
                 raise exception.HostNotFound(host=host)
-<<<<<<< HEAD
-        #check all compute.
-        services = db.service_get_all_compute_sorted(self.context.elevated())
-        founds = [s for s in services if service.availability_zone == zone_name]
-        if founds == []:
-            raise exception.ComputeHostNotFound(host=zone_name)
-=======
->>>>>>> 8a1f1d75
 
 
 class KeypairNameValid(BaseValidator):
