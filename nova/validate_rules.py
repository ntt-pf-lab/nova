--- conflicted
+++ resolved
@@ -18,6 +18,7 @@
 #    under the License.
 
 import webob
+import sys
 
 from nova import context
 from nova import exception
@@ -27,12 +28,7 @@
 from nova import image
 from nova import utils
 from nova.context import RequestContext
-<<<<<<< HEAD
 from nova.compute import power_state, vm_states, task_states
-=======
-from nova.compute import power_state
-import sys
->>>>>>> 5f012569
 
 FLAGS = flags
 
