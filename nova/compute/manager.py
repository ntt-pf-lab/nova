# vim: tabstop=4 shiftwidth=4 softtabstop=4

# Copyright 2010 United States Government as represented by the
# Administrator of the National Aeronautics and Space Administration.
# All Rights Reserved.
#
#    Licensed under the Apache License, Version 2.0 (the "License"); you may
#    not use this file except in compliance with the License. You may obtain
#    a copy of the License at
#
#         http://www.apache.org/licenses/LICENSE-2.0
#
#    Unless required by applicable law or agreed to in writing, software
#    distributed under the License is distributed on an "AS IS" BASIS, WITHOUT
#    WARRANTIES OR CONDITIONS OF ANY KIND, either express or implied. See the
#    License for the specific language governing permissions and limitations
#    under the License.

"""
Handles all processes relating to instances (guest vms).

The :py:class:`ComputeManager` class is a :py:class:`nova.manager.Manager` that
handles RPC calls relating to creating instances.  It is responsible for
building a disk image, launching it via the underlying virtualization driver,
responding to calls to check it state, attaching persistent as well as
termination.

**Related Flags**

:instances_path:  Where instances are kept on disk
:compute_driver:  Name of class that is used to handle virtualization, loaded
                  by :func:`nova.utils.import_object`
:volume_manager:  Name of class that handles persistent storage, loaded by
                  :func:`nova.utils.import_object`
"""

import datetime
import logging

from twisted.internet import defer

from nova import db
from nova import exception
from nova import flags
from nova import manager
from nova import utils
from nova.compute import power_state

FLAGS = flags.FLAGS
flags.DEFINE_string('instances_path', '$state_path/instances',
                    'where instances are stored on disk')
flags.DEFINE_string('compute_driver', 'nova.virt.connection.get_connection',
                    'Driver to use for volume creation')


class ComputeManager(manager.Manager):
    """Manages the running instances from creation to destruction."""

    def __init__(self, compute_driver=None, *args, **kwargs):
        """Load configuration options and connect to the hypervisor."""
        # TODO(vish): sync driver creation logic with the rest of the system
        #             and redocument the module docstring
        if not compute_driver:
            compute_driver = FLAGS.compute_driver
        self.driver = utils.import_object(compute_driver)
        self.network_manager = utils.import_object(FLAGS.network_manager)
        self.volume_manager = utils.import_object(FLAGS.volume_manager)
        super(ComputeManager, self).__init__(*args, **kwargs)

    def _update_state(self, context, instance_id):
        """Update the state of an instance from the driver info."""
        # FIXME(ja): include other fields from state?
        instance_ref = self.db.instance_get(context, instance_id)
        try:
            info = self.driver.get_info(instance_ref['name'])
            state = info['state']
        except exception.NotFound:
            state = power_state.NOSTATE
        self.db.instance_set_state(context, instance_id, state)

    @defer.inlineCallbacks
    @exception.wrap_exception
    def refresh_security_group(self, context, security_group_id, **_kwargs):
        """This call passes stright through to the virtualization driver."""
        yield self.driver.refresh_security_group(security_group_id)

<<<<<<< HEAD
=======
    def create_instance(self, context, security_groups=None, **kwargs):
        """Creates the instance in the datastore and returns the
        new instance as a mapping

        :param context: The security context
        :param security_groups: list of security group ids to
                                attach to the instance
        :param kwargs: All additional keyword args are treated
                       as data fields of the instance to be
                       created

        :retval Returns a mapping of the instance information
                that has just been created

        """
        instance_ref = self.db.instance_create(context, kwargs)
        inst_id = instance_ref['id']
        # Set sane defaults if not specified
        if 'display_name' not in kwargs:
            display_name = "Server %s" % instance_ref['internal_id']
            instance_ref['display_name'] = display_name
            self.db.instance_update(context, inst_id,
                                    {'display_name': display_name})

        elevated = context.elevated()
        if not security_groups:
            security_groups = []
        for security_group_id in security_groups:
            self.db.instance_add_security_group(elevated,
                                                inst_id,
                                                security_group_id)
        return instance_ref

    def update_instance(self, context, instance_id, **kwargs):
        """Updates the instance in the datastore.

        :param context: The security context
        :param instance_id: ID of the instance to update
        :param kwargs: All additional keyword args are treated
                       as data fields of the instance to be
                       updated

        :retval None

        """
        self.db.instance_update(context, instance_id, kwargs)

>>>>>>> f8afbcc0
    @defer.inlineCallbacks
    @exception.wrap_exception
    def run_instance(self, context, instance_id, **_kwargs):
        """Launch a new instance with specified options."""
        context = context.elevated()
        instance_ref = self.db.instance_get(context, instance_id)
        if instance_ref['name'] in self.driver.list_instances():
            raise exception.Error("Instance has already been created")
        logging.debug("instance %s: starting...", instance_id)
        project_id = instance_ref['project_id']
        self.network_manager.setup_compute_network(context, instance_id)
        self.db.instance_update(context,
                                instance_id,
                                {'host': self.host})

        # TODO(vish) check to make sure the availability zone matches
        self.db.instance_set_state(context,
                                   instance_id,
                                   power_state.NOSTATE,
                                   'spawning')

        try:
            yield self.driver.spawn(instance_ref)
            now = datetime.datetime.utcnow()
            self.db.instance_update(context,
                                    instance_id,
                                    {'launched_at': now})
        except Exception:  # pylint: disable-msg=W0702
            logging.exception("instance %s: Failed to spawn",
                              instance_ref['name'])
            self.db.instance_set_state(context,
                                       instance_id,
                                       power_state.SHUTDOWN)

        self._update_state(context, instance_id)

    @defer.inlineCallbacks
    @exception.wrap_exception
    def terminate_instance(self, context, instance_id):
        """Terminate an instance on this machine."""
        context = context.elevated()
        logging.debug("instance %s: terminating", instance_id)

        instance_ref = self.db.instance_get(context, instance_id)
        volumes = instance_ref.get('volumes', []) or []
        for volume in volumes:
            self.detach_volume(context, instance_id, volume['id'])
        if instance_ref['state'] == power_state.SHUTOFF:
            self.db.instance_destroy(context, instance_id)
            raise exception.Error('trying to destroy already destroyed'
                                  ' instance: %s' % instance_id)

        yield self.driver.destroy(instance_ref)

        # TODO(ja): should we keep it in a terminated state for a bit?
        self.db.instance_destroy(context, instance_id)

    @defer.inlineCallbacks
    @exception.wrap_exception
    def reboot_instance(self, context, instance_id):
        """Reboot an instance on this server."""
        context = context.elevated()
        instance_ref = self.db.instance_get(context, instance_id)
        self._update_state(context, instance_id)

        if instance_ref['state'] != power_state.RUNNING:
            logging.warn('trying to reboot a non-running '
                         'instance: %s (state: %s excepted: %s)',
                         instance_ref['internal_id'],
                         instance_ref['state'],
                         power_state.RUNNING)

        logging.debug('instance %s: rebooting', instance_ref['name'])
        self.db.instance_set_state(context,
                                   instance_id,
                                   power_state.NOSTATE,
                                   'rebooting')
        yield self.driver.reboot(instance_ref)
        self._update_state(context, instance_id)

    @defer.inlineCallbacks
    @exception.wrap_exception
    def rescue_instance(self, context, instance_id):
        """Rescue an instance on this server."""
        context = context.elevated()
        instance_ref = self.db.instance_get(context, instance_id)

        logging.debug('instance %s: rescuing',
                      instance_ref['internal_id'])
        self.db.instance_set_state(context,
                                   instance_id,
                                   power_state.NOSTATE,
                                   'rescuing')
        yield self.driver.rescue(instance_ref)
        self._update_state(context, instance_id)

    @defer.inlineCallbacks
    @exception.wrap_exception
    def unrescue_instance(self, context, instance_id):
        """Rescue an instance on this server."""
        context = context.elevated()
        instance_ref = self.db.instance_get(context, instance_id)

        logging.debug('instance %s: unrescuing',
                      instance_ref['internal_id'])
        self.db.instance_set_state(context,
                                   instance_id,
                                   power_state.NOSTATE,
                                   'unrescuing')
        yield self.driver.unrescue(instance_ref)
        self._update_state(context, instance_id)

    @exception.wrap_exception
    def get_console_output(self, context, instance_id):
        """Send the console output for an instance."""
        context = context.elevated()
        logging.debug("instance %s: getting console output", instance_id)
        instance_ref = self.db.instance_get(context, instance_id)

        return self.driver.get_console_output(instance_ref)

    @defer.inlineCallbacks
    @exception.wrap_exception
    def attach_volume(self, context, instance_id, volume_id, mountpoint):
        """Attach a volume to an instance."""
        context = context.elevated()
        logging.debug("instance %s: attaching volume %s to %s", instance_id,
            volume_id, mountpoint)
        instance_ref = self.db.instance_get(context, instance_id)
        dev_path = yield self.volume_manager.setup_compute_volume(context,
                                                                  volume_id)
        try:
            yield self.driver.attach_volume(instance_ref['name'],
                                            dev_path,
                                            mountpoint)
            self.db.volume_attached(context,
                                    volume_id,
                                    instance_id,
                                    mountpoint)
        except Exception as exc:  # pylint: disable-msg=W0702
            # NOTE(vish): The inline callback eats the exception info so we
            #             log the traceback here and reraise the same
            #             ecxception below.
            logging.exception("instance %s: attach failed %s, removing",
                              instance_id, mountpoint)
            yield self.volume_manager.remove_compute_volume(context,
                                                            volume_id)
            raise exc
        defer.returnValue(True)

    @defer.inlineCallbacks
    @exception.wrap_exception
    def detach_volume(self, context, instance_id, volume_id):
        """Detach a volume from an instance."""
        context = context.elevated()
        logging.debug("instance %s: detaching volume %s",
                      instance_id,
                      volume_id)
        instance_ref = self.db.instance_get(context, instance_id)
        volume_ref = self.db.volume_get(context, volume_id)
        if instance_ref['name'] not in self.driver.list_instances():
            logging.warn("Detaching volume from unknown instance %s",
                         instance_ref['name'])
        else:
            yield self.driver.detach_volume(instance_ref['name'],
                                            volume_ref['mountpoint'])
        yield self.volume_manager.remove_compute_volume(context, volume_id)
        self.db.volume_detached(context, volume_id)
        defer.returnValue(True)<|MERGE_RESOLUTION|>--- conflicted
+++ resolved
@@ -84,56 +84,6 @@
         """This call passes stright through to the virtualization driver."""
         yield self.driver.refresh_security_group(security_group_id)
 
-<<<<<<< HEAD
-=======
-    def create_instance(self, context, security_groups=None, **kwargs):
-        """Creates the instance in the datastore and returns the
-        new instance as a mapping
-
-        :param context: The security context
-        :param security_groups: list of security group ids to
-                                attach to the instance
-        :param kwargs: All additional keyword args are treated
-                       as data fields of the instance to be
-                       created
-
-        :retval Returns a mapping of the instance information
-                that has just been created
-
-        """
-        instance_ref = self.db.instance_create(context, kwargs)
-        inst_id = instance_ref['id']
-        # Set sane defaults if not specified
-        if 'display_name' not in kwargs:
-            display_name = "Server %s" % instance_ref['internal_id']
-            instance_ref['display_name'] = display_name
-            self.db.instance_update(context, inst_id,
-                                    {'display_name': display_name})
-
-        elevated = context.elevated()
-        if not security_groups:
-            security_groups = []
-        for security_group_id in security_groups:
-            self.db.instance_add_security_group(elevated,
-                                                inst_id,
-                                                security_group_id)
-        return instance_ref
-
-    def update_instance(self, context, instance_id, **kwargs):
-        """Updates the instance in the datastore.
-
-        :param context: The security context
-        :param instance_id: ID of the instance to update
-        :param kwargs: All additional keyword args are treated
-                       as data fields of the instance to be
-                       updated
-
-        :retval None
-
-        """
-        self.db.instance_update(context, instance_id, kwargs)
-
->>>>>>> f8afbcc0
     @defer.inlineCallbacks
     @exception.wrap_exception
     def run_instance(self, context, instance_id, **_kwargs):
