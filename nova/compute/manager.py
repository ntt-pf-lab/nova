--- conflicted
+++ resolved
@@ -236,7 +236,6 @@
 
         return self.driver.get_console_output(instance_ref)
 
-<<<<<<< HEAD
     @exception.wrap_exception
     def get_ajax_console(self, context, instance_id):
         """Send the console output for an instance."""
@@ -246,9 +245,6 @@
 
         return self.driver.get_ajax_console(instance_ref)
 
-    @defer.inlineCallbacks
-=======
->>>>>>> 41b5e4a1
     @exception.wrap_exception
     def attach_volume(self, context, instance_id, volume_id, mountpoint):
         """Attach a volume to an instance."""
