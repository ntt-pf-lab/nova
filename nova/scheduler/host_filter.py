--- conflicted
+++ resolved
@@ -87,11 +87,7 @@
 
 
 class InstanceTypeFilter(HostFilter):
-<<<<<<< HEAD
-    """HostFilter driver hard-coded to work with InstanceType records."""
-=======
     """HostFilter hard-coded to work with InstanceType records."""
->>>>>>> 70f4438f
 
     def instance_type_to_filter(self, instance_type):
         """Use instance_type to filter hosts."""
@@ -281,11 +277,7 @@
         return hosts
 
 
-<<<<<<< HEAD
-DRIVERS = [AllHostsFilter, InstanceTypeFilter, JsonFilter]
-=======
 FILTERS = [AllHostsFilter, InstanceTypeFilter, JsonFilter]
->>>>>>> 70f4438f
 
 
 def choose_host_filter(filter_name=None):
@@ -295,25 +287,6 @@
     of acceptable filters.
     """
 
-<<<<<<< HEAD
-    if not driver_name:
-        driver_name = FLAGS.default_host_filter_driver
-
-    try:
-        driver = utils.import_object(driver_name)
-        return driver
-    except exception.ClassNotFound:
-        raise exception.SchedulerHostFilterDriverNotFound(
-            driver_name=driver_name)
-
-
-class HostFilterScheduler(zone_aware_scheduler.ZoneAwareScheduler):
-    """The HostFilterScheduler uses the HostFilter drivers to filter
-    hosts for weighing. The particular driver used may be passed in
-    as an argument or the default will be used.
-
-    request_spec = {'filter_driver': <Filter Driver name>,
-=======
     if not filter_name:
         filter_name = FLAGS.default_host_filter
     for filter_class in FILTERS:
@@ -329,28 +302,18 @@
     as an argument or the default will be used.
 
     request_spec = {'filter': <Filter name>,
->>>>>>> 70f4438f
                     'instance_type': <InstanceType dict>}
     """
 
     def filter_hosts(self, num, request_spec):
         """Filter the full host list (from the ZoneManager)"""
-<<<<<<< HEAD
-        driver_name = request_spec.get('filter_driver', None)
-        driver = choose_driver(driver_name)
-=======
         filter_name = request_spec.get('filter', None)
         host_filter = choose_host_filter(filter_name)
->>>>>>> 70f4438f
 
         # TODO(sandy): We're only using InstanceType-based specs
         # currently. Later we'll need to snoop for more detailed
         # host filter requests.
         instance_type = request_spec['instance_type']
-<<<<<<< HEAD
-        name, query = driver.instance_type_to_filter(instance_type)
-        return driver.filter_hosts(self.zone_manager, query)
-=======
         name, query = host_filter.instance_type_to_filter(instance_type)
         return host_filter.filter_hosts(self.zone_manager, query)
 
@@ -358,5 +321,4 @@
         """Derived classes must override this method and return
         a lists of hosts in [{weight, hostname}] format.
         """
-        return [dict(weight=1, hostname=host) for host, caps in hosts]
->>>>>>> 70f4438f
+        return [dict(weight=1, hostname=host) for host, caps in hosts]