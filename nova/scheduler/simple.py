# vim: tabstop=4 shiftwidth=4 softtabstop=4

# Copyright (c) 2010 Openstack, LLC.
# Copyright 2010 United States Government as represented by the
# Administrator of the National Aeronautics and Space Administration.
# All Rights Reserved.
#
#    Licensed under the Apache License, Version 2.0 (the "License"); you may
#    not use this file except in compliance with the License. You may obtain
#    a copy of the License at
#
#         http://www.apache.org/licenses/LICENSE-2.0
#
#    Unless required by applicable law or agreed to in writing, software
#    distributed under the License is distributed on an "AS IS" BASIS, WITHOUT
#    WARRANTIES OR CONDITIONS OF ANY KIND, either express or implied. See the
#    License for the specific language governing permissions and limitations
#    under the License.

"""
Simple Scheduler
"""

from nova import db
from nova import flags
from nova import log as logging
from nova import utils
from nova.compute import vm_states
from nova.scheduler import driver
from nova.scheduler import chance

FLAGS = flags.FLAGS
flags.DEFINE_integer("max_cores", 16,
                     "maximum number of instance cores to allow per host")
flags.DEFINE_integer("max_gigabytes", 10000,
                     "maximum number of volume gigabytes to allow per host")
flags.DEFINE_integer("max_networks", 1000,
                     "maximum number of networks to allow per host")

LOG = logging.getLogger('nova.scheduler.simple')


class SimpleScheduler(chance.ChanceScheduler):
    """Implements Naive Scheduler that tries to find least loaded host."""

    def _schedule_instance(self, context, instance_id, *_args, **_kwargs):
        """Picks a host that is up and has the fewest running instances."""
        instance_ref = db.instance_get(context, instance_id)
        if (instance_ref['availability_zone']
            and ':' in instance_ref['availability_zone']
            and context.is_admin):
            zone, _x, host = instance_ref['availability_zone'].partition(':')
            service = db.service_get_by_args(context.elevated(), host,
                                             'nova-compute')
            if not self.service_is_up(service):
                raise driver.WillNotSchedule(_("Host %s is not alive") % host)

            # TODO(vish): this probably belongs in the manager, if we
            #             can generalize this somehow
            now = utils.utcnow()
            db.instance_update(context, instance_id, {'scheduled_at': now})
            return host
        results = db.service_get_all_compute_sorted(context)
        for result in results:
            (service, instance_cores) = result
            if instance_cores + instance_ref['vcpus'] > FLAGS.max_cores:
                raise driver.NoValidHost(_("All hosts have too many cores"))
            if self.service_is_up(service):
                # NOTE(vish): this probably belongs in the manager, if we
                #             can generalize this somehow
                now = utils.utcnow()
                db.instance_update(context,
                                   instance_id,
                                   {'scheduled_at': now})
                return service['host']
        raise driver.NoValidHost(_("Scheduler was unable to locate a host"
                                   " for this request. Is the appropriate"
                                   " service running?"))

<<<<<<< HEAD
    def schedule_prep_resize(self, context, instance_id, *_args, **_kwargs):
        # note: instance_id here is uuid
        instance_ref = db.instance_get_by_uuid(context, instance_id)
        return self._schedule_instance(context, instance_ref['id'], 
                     *_args, **_kwargs)
=======
    def _instance_update_state_error(self, context, instance_id):
        """Update an instance state to error in the database."""
        values = {"vm_state": vm_states.ERROR, "task_state": None}
        db.instance_update(context, instance_id, values)
>>>>>>> ac94fcd2

    def schedule_run_instance(self, context, instance_id, *_args, **_kwargs):
        try:
            return self._schedule_instance(context,
                                           instance_id,
                                           *_args,
                                           **_kwargs)
        except Exception as e:
            LOG.exception(_("Failed to schedule instance."))
            self._instance_update_state_error(context, instance_id)
            raise e

    def schedule_start_instance(self, context, instance_id, *_args, **_kwargs):
        return self._schedule_instance(context, instance_id, *_args, **_kwargs)

    def schedule_create_volume(self, context, volume_id, *_args, **_kwargs):
        """Picks a host that is up and has the fewest volumes."""
        volume_ref = db.volume_get(context, volume_id)
        if (volume_ref['availability_zone']
            and ':' in volume_ref['availability_zone']
            and context.is_admin):
            zone, _x, host = volume_ref['availability_zone'].partition(':')
            service = db.service_get_by_args(context.elevated(), host,
                                             'nova-volume')
            if not self.service_is_up(service):
                raise driver.WillNotSchedule(_("Host %s not available") % host)

            # TODO(vish): this probably belongs in the manager, if we
            #             can generalize this somehow
            now = utils.utcnow()
            db.volume_update(context, volume_id, {'host': host,
                                                  'scheduled_at': now})
            return host
        results = db.service_get_all_volume_sorted(context)
        for result in results:
            (service, volume_gigabytes) = result
            if volume_gigabytes + volume_ref['size'] > FLAGS.max_gigabytes:
                raise driver.NoValidHost(_("All hosts have too many "
                                           "gigabytes"))
            if self.service_is_up(service):
                # NOTE(vish): this probably belongs in the manager, if we
                #             can generalize this somehow
                now = utils.utcnow()
                db.volume_update(context,
                                 volume_id,
                                 {'host': service['host'],
                                  'scheduled_at': now})
                return service['host']
        raise driver.NoValidHost(_("Scheduler was unable to locate a host"
                                   " for this request. Is the appropriate"
                                   " service running?"))

    def schedule_set_network_host(self, context, *_args, **_kwargs):
        """Picks a host that is up and has the fewest networks."""

        results = db.service_get_all_network_sorted(context)
        for result in results:
            (service, instance_count) = result
            if instance_count >= FLAGS.max_networks:
                raise driver.NoValidHost(_("All hosts have too many networks"))
            if self.service_is_up(service):
                return service['host']
        raise driver.NoValidHost(_("Scheduler was unable to locate a host"
                                   " for this request. Is the appropriate"
                                   " service running?"))<|MERGE_RESOLUTION|>--- conflicted
+++ resolved
@@ -77,18 +77,16 @@
                                    " for this request. Is the appropriate"
                                    " service running?"))
 
-<<<<<<< HEAD
     def schedule_prep_resize(self, context, instance_id, *_args, **_kwargs):
         # note: instance_id here is uuid
         instance_ref = db.instance_get_by_uuid(context, instance_id)
         return self._schedule_instance(context, instance_ref['id'], 
                      *_args, **_kwargs)
-=======
+
     def _instance_update_state_error(self, context, instance_id):
         """Update an instance state to error in the database."""
         values = {"vm_state": vm_states.ERROR, "task_state": None}
         db.instance_update(context, instance_id, values)
->>>>>>> ac94fcd2
 
     def schedule_run_instance(self, context, instance_id, *_args, **_kwargs):
         try:
