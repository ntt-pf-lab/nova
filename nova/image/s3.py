--- conflicted
+++ resolved
@@ -31,11 +31,8 @@
 from nova import crypto
 from nova import exception
 from nova import flags
-<<<<<<< HEAD
 from nova import image
-=======
 from nova import log as logging
->>>>>>> a8113ae0
 from nova import utils
 from nova.auth import manager
 from nova.image import service
