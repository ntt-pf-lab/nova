# vim: tabstop=4 shiftwidth=4 softtabstop=4

# Copyright 2010 United States Government as represented by the
# Administrator of the National Aeronautics and Space Administration.
# All Rights Reserved.
#
#    Licensed under the Apache License, Version 2.0 (the "License"); you may
#    not use this file except in compliance with the License. You may obtain
#    a copy of the License at
#
#         http://www.apache.org/licenses/LICENSE-2.0
#
#    Unless required by applicable law or agreed to in writing, software
#    distributed under the License is distributed on an "AS IS" BASIS, WITHOUT
#    WARRANTIES OR CONDITIONS OF ANY KIND, either express or implied. See the
#    License for the specific language governing permissions and limitations
#    under the License.

"""
WSGI middleware for OpenStack API controllers.
"""

import routes
import webob.dec
import webob.exc

from nova import flags
from nova import log as logging
from nova import wsgi
from nova.api.openstack import accounts
from nova.api.openstack import faults
from nova.api.openstack import backup_schedules
from nova.api.openstack import consoles
from nova.api.openstack import flavors
from nova.api.openstack import images
from nova.api.openstack import limits
from nova.api.openstack import servers
from nova.api.openstack import shared_ip_groups
from nova.api.openstack import users
from nova.api.openstack import zones


LOG = logging.getLogger('nova.api.openstack')
FLAGS = flags.FLAGS
flags.DEFINE_bool('allow_admin_api',
    False,
    'When True, this API service will accept admin operations.')


class FaultWrapper(wsgi.Middleware):
    """Calls down the middleware stack, making exceptions into faults."""

    @webob.dec.wsgify(RequestClass=wsgi.Request)
    def __call__(self, req):
        try:
            return req.get_response(self.application)
        except Exception as ex:
            LOG.exception(_("Caught error: %s"), unicode(ex))
            exc = webob.exc.HTTPInternalServerError(explanation=unicode(ex))
            return faults.Fault(exc)


class APIRouter(wsgi.Router):
    """
    Routes requests on the OpenStack API to the appropriate controller
    and method.
    """

    @classmethod
    def factory(cls, global_config, **local_config):
        """Simple paste factory, :class:`nova.wsgi.Router` doesn't have one"""
        return cls()

    def __init__(self):
        self.server_members = {}
        mapper = routes.Mapper()
        self._setup_routes(mapper)
        super(APIRouter, self).__init__(mapper)

    def _setup_routes(self, mapper):
        server_members = self.server_members
        server_members['action'] = 'POST'
        if FLAGS.allow_admin_api:
            LOG.debug(_("Including admin operations in API."))

            server_members['pause'] = 'POST'
            server_members['unpause'] = 'POST'
            server_members['diagnostics'] = 'GET'
            server_members['actions'] = 'GET'
            server_members['suspend'] = 'POST'
            server_members['resume'] = 'POST'
            server_members['rescue'] = 'POST'
            server_members['unrescue'] = 'POST'
            server_members['reset_network'] = 'POST'
            server_members['inject_network_info'] = 'POST'

            mapper.resource("zone", "zones", controller=zones.Controller(),
                        collection={'detail': 'GET', 'info': 'GET'}),

            mapper.resource("user", "users", controller=users.Controller(),
                        collection={'detail': 'GET'})

            mapper.resource("account", "accounts",
                            controller=accounts.Controller(),
                            collection={'detail': 'GET'})

        mapper.resource("backup_schedule", "backup_schedule",
                        controller=backup_schedules.Controller(),
                        parent_resource=dict(member_name='server',
                        collection_name='servers'))

        mapper.resource("console", "consoles",
                        controller=consoles.Controller(),
                        parent_resource=dict(member_name='server',
                        collection_name='servers'))

        mapper.resource("flavor", "flavors", controller=flavors.Controller(),
                        collection={'detail': 'GET'})

        mapper.resource("shared_ip_group", "shared_ip_groups",
                        collection={'detail': 'GET'},
                        controller=shared_ip_groups.Controller())

        _limits = limits.LimitsController()
        mapper.resource("limit", "limits", controller=_limits)


class APIRouterV10(APIRouter):
<<<<<<< HEAD
    def _setup_routes(self, mapper):
        APIRouter._setup_routes(self, mapper)
=======
    """Define routes specific to OpenStack API V1.0."""

    def _setup_routes(self, mapper):
        super(APIRouterV10, self)._setup_routes(mapper)
>>>>>>> 2434138b
        mapper.resource("server", "servers",
                        controller=servers.ControllerV10(),
                        collection={'detail': 'GET'},
                        member=self.server_members)

<<<<<<< HEAD
        mapper.resource("image", "images",
                        controller=images.ControllerV10(),
                        collection={'detail': 'GET'})


class APIRouterV11(APIRouter):
    def _setup_routes(self, mapper):
        APIRouter._setup_routes(self, mapper)
=======

class APIRouterV11(APIRouter):
    """Define routes specific to OpenStack API V1.1."""

    def _setup_routes(self, mapper):
        super(APIRouterV11, self)._setup_routes(mapper)
>>>>>>> 2434138b
        mapper.resource("server", "servers",
                        controller=servers.ControllerV11(),
                        collection={'detail': 'GET'},
                        member=self.server_members)
<<<<<<< HEAD

        mapper.resource("image", "images",
                        controller=images.ControllerV11(),
                        collection={'detail': 'GET'})

        super(APIRouter, self).__init__(mapper)
=======
>>>>>>> 2434138b


class Versions(wsgi.Application):
    @webob.dec.wsgify(RequestClass=wsgi.Request)
    def __call__(self, req):
        """Respond to a request for all OpenStack API versions."""
        response = {
            "versions": [
                dict(status="DEPRECATED", id="v1.0"),
                dict(status="CURRENT", id="v1.1"),
            ],
        }
        metadata = {
            "application/xml": {
                "attributes": dict(version=["status", "id"])}}

        content_type = req.best_match_content_type()
        return wsgi.Serializer(metadata).serialize(response, content_type)<|MERGE_RESOLUTION|>--- conflicted
+++ resolved
@@ -126,50 +126,33 @@
 
 
 class APIRouterV10(APIRouter):
-<<<<<<< HEAD
-    def _setup_routes(self, mapper):
-        APIRouter._setup_routes(self, mapper)
-=======
     """Define routes specific to OpenStack API V1.0."""
 
     def _setup_routes(self, mapper):
         super(APIRouterV10, self)._setup_routes(mapper)
->>>>>>> 2434138b
         mapper.resource("server", "servers",
                         controller=servers.ControllerV10(),
                         collection={'detail': 'GET'},
                         member=self.server_members)
 
-<<<<<<< HEAD
         mapper.resource("image", "images",
                         controller=images.ControllerV10(),
                         collection={'detail': 'GET'})
 
 
 class APIRouterV11(APIRouter):
-    def _setup_routes(self, mapper):
-        APIRouter._setup_routes(self, mapper)
-=======
-
-class APIRouterV11(APIRouter):
     """Define routes specific to OpenStack API V1.1."""
 
     def _setup_routes(self, mapper):
         super(APIRouterV11, self)._setup_routes(mapper)
->>>>>>> 2434138b
         mapper.resource("server", "servers",
                         controller=servers.ControllerV11(),
                         collection={'detail': 'GET'},
                         member=self.server_members)
-<<<<<<< HEAD
 
         mapper.resource("image", "images",
                         controller=images.ControllerV11(),
                         collection={'detail': 'GET'})
-
-        super(APIRouter, self).__init__(mapper)
-=======
->>>>>>> 2434138b
 
 
 class Versions(wsgi.Application):
