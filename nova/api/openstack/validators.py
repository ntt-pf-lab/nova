--- conflicted
+++ resolved
@@ -25,11 +25,7 @@
 from nova import validation
 from nova import utils
 
-<<<<<<< HEAD
-=======
 LOG = logging.getLogger('nova.api.openstack')
-
->>>>>>> 8a1f1d75
 
 class InstanceCreationResolver(validation.Resolver):
     """
@@ -39,9 +35,8 @@
         try:
             body = params['body']
             params['instance_name'] =body['server']['name']
-<<<<<<< HEAD
-            params['image_id'] = body['server']['imageId']
-            params['flavor_id'] = body['server']['flavorId']
+            params['image_id'] = body['server']['imageRef']
+            params['flavor_id'] = body['server']['flavorRef']
             params['zone_name']= body['server']['availability_zone']
         except KeyError:
             pass
@@ -73,11 +68,6 @@
             body = params['body']
             params['keypair_name'] = body['keypair']['name']
             params['public_key'] = body['keypair'].get('public_key')
-=======
-            params['image_id'] = body['server']['imageRef']
-            params['flavor_id'] = body['server']['flavorRef']
-            params['zone_name']= body['server']['availability_zone']
->>>>>>> 8a1f1d75
         except KeyError:
             pass
         return params
@@ -100,7 +90,6 @@
 {"cls": "servers.Controller",
  "method": "_action_reboot",
  "validators": [rules.InstanceCanReboot],
-<<<<<<< HEAD
  "alias": {"id": "instance_id"}},
 {"cls": "servers.ControllerV11",
  "method": "_action_create_image",
@@ -111,9 +100,6 @@
  "validators": [rules.KeypairNameValid, rules.KeypairNotExist,
                 rules.PublicKeyValid],
  "resolver": KeypairCreationResolver}
-=======
- "alias": {"id": "instance_id"}}
->>>>>>> 8a1f1d75
 ]
 
 
@@ -124,11 +110,8 @@
         # TODO add some except pattern.
         if isinstance(e, exception.InstanceRebootFailure):
             raise webob.exc.HTTPForbidden(explanation=str(e))
-<<<<<<< HEAD
         if isinstance(e, exception.InstanceSnapshotFailure):
             raise webob.exc.HTTPForbidden(explanation=str(e))
-=======
->>>>>>> 8a1f1d75
         raise webob.exc.HTTPBadRequest(explanation=str(e))
     elif isinstance(e, exception.Duplicate):
         raise webob.exc.HTTPConflict(explanation=str(e))
