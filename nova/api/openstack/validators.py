--- conflicted
+++ resolved
@@ -43,7 +43,6 @@
         return params
 
 
-<<<<<<< HEAD
 class CreateImageResolver(validation.Resolver):
     """
     InstanceCreationResolver.
@@ -60,8 +59,6 @@
         return params
 
 
-=======
->>>>>>> 2d76cd6a
 class KeypairCreationResolver(validation.Resolver):
     """
     KeypairCreationResolver.
@@ -69,18 +66,11 @@
     def resolve_parameter(self, params):
         try:
             body = params['body']
-<<<<<<< HEAD
             params['keypair_name'] = body['keypair']['name']
             params['public_key'] = body['keypair'].get('public_key')
         except KeyError:
             pass
         return params
-=======
-            params['keypair_name'] =body['keypair']['name']
-            params['public_key'] = body['keypair']['public_key']
-        except KeyError:
-            pass
->>>>>>> 2d76cd6a
 
 
 MAPPING = [
@@ -103,26 +93,16 @@
  "alias": {"id": "instance_id"}},
 {"cls": "servers.ControllerV11",
  "method": "_action_create_image",
-<<<<<<< HEAD
  "validators": [rules.ImageNameValid, rules.InstanceCanSnapshot],
  "resolver": CreateImageResolver},
 {"cls": "contrib.keypairs.KeypairController",
  "method": "create",
- "validators": [rules.KeypairNameValid, rules.KeypairNotExist,
-                rules.PublicKeyValid],
+ "validators": [rules.KeypairNameValid, rules.KeypairIsRsa],
  "resolver": KeypairCreationResolver},
 {"cls": "images.Controller",
  "method": "delete",
  "validators": [rules.ImageRequire],
  "alias": {"id": "image_id"}}
-=======
- "validators": [rules.InstanceCanSnapshot],
- "alias": {"id": "instance_id"}},
-{"cls": "contrib.keypairs.KeypairController",
- "method": "create",
- "validators": [rules.KeypairNameValid, rules.KeypairIsRsa],
- "resolver": KeypairCreationResolver}
->>>>>>> 2d76cd6a
 ]
 
 
