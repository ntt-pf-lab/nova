--- conflicted
+++ resolved
@@ -95,18 +95,15 @@
  "method": "_action_create_image",
  "validators": [rules.ImageNameValid, rules.InstanceCanSnapshot],
  "resolver": CreateImageResolver},
-<<<<<<< HEAD
 {"cls": "contrib.keypairs.KeypairController",
  "method": "create",
  "validators": [rules.KeypairNameValid, rules.KeypairNotExist,
                 rules.PublicKeyValid],
- "resolver": KeypairCreationResolver}
-=======
+ "resolver": KeypairCreationResolver},
 {"cls": "images.Controller",
  "method": "delete",
  "validators": [rules.ImageRequire],
- "alias": {"id": "image_id"}},
->>>>>>> 5f012569
+ "alias": {"id": "image_id"}}
 ]
 
 
