# vim: tabstop=4 shiftwidth=4 softtabstop=4

# Copyright 2010 United States Government as represented by the
# Administrator of the National Aeronautics and Space Administration.
# All Rights Reserved.
# Copyright (c) 2010 Citrix Systems, Inc.
# Copyright (c) 2011 Piston Cloud Computing, Inc
#
#    Licensed under the Apache License, Version 2.0 (the "License"); you may
#    not use this file except in compliance with the License. You may obtain
#    a copy of the License at
#
#         http://www.apache.org/licenses/LICENSE-2.0
#
#    Unless required by applicable law or agreed to in writing, software
#    distributed under the License is distributed on an "AS IS" BASIS, WITHOUT
#    WARRANTIES OR CONDITIONS OF ANY KIND, either express or implied. See the
#    License for the specific language governing permissions and limitations
#    under the License.

"""
A connection to a hypervisor through libvirt.

Supports KVM, LXC, QEMU, UML, and XEN.

**Related Flags**

:libvirt_type:  Libvirt domain type.  Can be kvm, qemu, uml, xen
                (default: kvm).
:libvirt_uri:  Override for the default libvirt URI (depends on libvirt_type).
:libvirt_xml_template:  Libvirt XML Template.
:rescue_image_id:  Rescue ami image (None = original image).
:rescue_kernel_id:  Rescue aki image (None = original image).
:rescue_ramdisk_id:  Rescue ari image (None = original image).
:injected_network_template:  Template file for injected network
:allow_same_net_traffic:  Whether to allow in project network traffic

"""

import hashlib
import functools
import multiprocessing
import netaddr
import os
import random
import re
import shutil
import sys
import tempfile
import time
import uuid
from xml.dom import minidom
from xml.etree import ElementTree

from eventlet import greenthread
from eventlet import tpool

from nova import block_device
from nova import context as nova_context
from nova import db
from nova import exception
from nova import flags
import nova.image
from nova import log as logging
from nova import utils
from nova import vnc
from nova.auth import manager
from nova.compute import instance_types
from nova.compute import power_state
from nova.virt import disk
from nova.virt import driver
from nova.virt import images
from nova.virt.libvirt import netutils


libvirt = None
libxml2 = None
Template = None


LOG = logging.getLogger('nova.virt.libvirt_conn')


FLAGS = flags.FLAGS
flags.DECLARE('live_migration_retry_count', 'nova.compute.manager')
# TODO(vish): These flags should probably go into a shared location
flags.DEFINE_string('rescue_image_id', None, 'Rescue ami image')
flags.DEFINE_string('rescue_kernel_id', None, 'Rescue aki image')
flags.DEFINE_string('rescue_ramdisk_id', None, 'Rescue ari image')
flags.DEFINE_string('libvirt_xml_template',
                    utils.abspath('virt/libvirt.xml.template'),
                    'Libvirt XML Template')
flags.DEFINE_string('libvirt_type',
                    'kvm',
                    'Libvirt domain type (valid options are: '
                    'kvm, lxc, qemu, uml, xen)')
flags.DEFINE_string('libvirt_uri',
                    '',
                    'Override the default libvirt URI (which is dependent'
                    ' on libvirt_type)')
flags.DEFINE_bool('allow_same_net_traffic',
                  True,
                  'Whether to allow network traffic from same network')
flags.DEFINE_bool('use_cow_images',
                  True,
                  'Whether to use cow images')
flags.DEFINE_string('ajaxterm_portrange',
                    '10000-12000',
                    'Range of ports that ajaxterm should randomly try to bind')
flags.DEFINE_string('firewall_driver',
                    'nova.virt.libvirt.firewall.IptablesFirewallDriver',
                    'Firewall driver (defaults to iptables)')
flags.DEFINE_string('cpuinfo_xml_template',
                    utils.abspath('virt/cpuinfo.xml.template'),
                    'CpuInfo XML Template (Used only live migration now)')
flags.DEFINE_string('live_migration_uri',
                    "qemu+tcp://%s/system",
                    'Define protocol used by live_migration feature')
flags.DEFINE_string('live_migration_flag',
                    "VIR_MIGRATE_UNDEFINE_SOURCE, VIR_MIGRATE_PEER2PEER",
                    'Define live migration behavior.')
flags.DEFINE_string('block_migration_flag',
                    "VIR_MIGRATE_UNDEFINE_SOURCE, VIR_MIGRATE_PEER2PEER, "
                    "VIR_MIGRATE_NON_SHARED_INC",
                    'Define block migration behavior.')
flags.DEFINE_integer('live_migration_bandwidth', 0,
                    'Define live migration behavior')
flags.DEFINE_string('snapshot_image_format', None,
                    'Snapshot image format (valid options are : '
                    'raw, qcow2, vmdk, vdi).'
                    'Defaults to same as source image')
flags.DEFINE_string('libvirt_vif_type', 'bridge',
                    'Type of VIF to create.')
flags.DEFINE_string('libvirt_vif_driver',
                    'nova.virt.libvirt.vif.LibvirtBridgeDriver',
                    'The libvirt VIF driver to configure the VIFs.')
flags.DEFINE_string('default_local_format',
                    None,
                    'The default format a local_volume will be formatted with '
                    'on creation.')
flags.DEFINE_bool('libvirt_use_virtio_for_bridges',
                  False,
                  'Use virtio for bridge interfaces')
flags.DEFINE_bool('libvirt_single_local_disk',
                  False,
                  'Not use disk.local like XenServer driver')


def get_connection(read_only):
    # These are loaded late so that there's no need to install these
    # libraries when not using libvirt.
    # Cheetah is separate because the unit tests want to load Cheetah,
    # but not libvirt.
    global libvirt
    global libxml2
    if libvirt is None:
        libvirt = __import__('libvirt')
    if libxml2 is None:
        libxml2 = __import__('libxml2')
    _late_load_cheetah()
    return LibvirtConnection(read_only)


def _late_load_cheetah():
    global Template
    if Template is None:
        t = __import__('Cheetah.Template', globals(), locals(),
                       ['Template'], -1)
        Template = t.Template


def _get_eph_disk(ephemeral):
    return 'disk.eph' + str(ephemeral['num'])


class LibvirtConnection(driver.ComputeDriver):

    def __init__(self, read_only):
        super(LibvirtConnection, self).__init__()
        self.libvirt_uri = self.get_uri()

        self.libvirt_xml = open(FLAGS.libvirt_xml_template).read()
        self.cpuinfo_xml = open(FLAGS.cpuinfo_xml_template).read()
        self._wrapped_conn = None
        self.read_only = read_only

        fw_class = utils.import_class(FLAGS.firewall_driver)
        self.firewall_driver = fw_class(get_connection=self._get_connection)
        self.vif_driver = utils.import_object(FLAGS.libvirt_vif_driver)

    def init_host(self, host):
        # NOTE(nsokolov): moved instance restarting to ComputeManager
        pass

    def _get_connection(self):
        if not self._wrapped_conn or not self._test_connection():
            LOG.debug(_('Connecting to libvirt: %s'), self.libvirt_uri)
            self._wrapped_conn = self._connect(self.libvirt_uri,
                                               self.read_only)
        return self._wrapped_conn
    _conn = property(_get_connection)

    def _test_connection(self):
        try:
            self._wrapped_conn.getCapabilities()
            return True
        except libvirt.libvirtError as e:
            if e.get_error_code() == libvirt.VIR_ERR_SYSTEM_ERROR and \
               e.get_error_domain() == libvirt.VIR_FROM_REMOTE:
                LOG.debug(_('Connection to libvirt broke'))
                return False
            raise

    def get_uri(self):
        if FLAGS.libvirt_type == 'uml':
            uri = FLAGS.libvirt_uri or 'uml:///system'
        elif FLAGS.libvirt_type == 'xen':
            uri = FLAGS.libvirt_uri or 'xen:///'
        elif FLAGS.libvirt_type == 'lxc':
            uri = FLAGS.libvirt_uri or 'lxc:///'
        else:
            uri = FLAGS.libvirt_uri or 'qemu:///system'
        return uri

    def _connect(self, uri, read_only):
        auth = [[libvirt.VIR_CRED_AUTHNAME, libvirt.VIR_CRED_NOECHOPROMPT],
                'root',
                None]

        if read_only:
            return libvirt.openReadOnly(uri)
        else:
            return libvirt.openAuth(uri, auth, 0)

    def list_instances(self):
        return [self._conn.lookupByID(x).name()
                for x in self._conn.listDomainsID()]

    def _map_to_instance_info(self, domain):
        """Gets info from a virsh domain object into an InstanceInfo"""

        # domain.info() returns a list of:
        #    state:       one of the state values (virDomainState)
        #    maxMemory:   the maximum memory used by the domain
        #    memory:      the current amount of memory used by the domain
        #    nbVirtCPU:   the number of virtual CPU
        #    puTime:      the time used by the domain in nanoseconds

        (state, _max_mem, _mem, _num_cpu, _cpu_time) = domain.info()
        name = domain.name()

        return driver.InstanceInfo(name, state)

    def list_instances_detail(self):
        infos = []
        for domain_id in self._conn.listDomainsID():
            domain = self._conn.lookupByID(domain_id)
            info = self._map_to_instance_info(domain)
            infos.append(info)
        return infos

    def plug_vifs(self, instance, network_info):
        """Plug VIFs into networks."""
        for (network, mapping) in network_info:
            self.vif_driver.plug(instance, network, mapping)

    def unplug_vifs(self, instance, network_info):
        """Unplug VIFs from networks."""
        for (network, mapping) in network_info:
            self.vif_driver.unplug(instance, network, mapping)

    def destroy(self, instance, network_info, cleanup=True,
                confirm_resize=False):
        instance_name = instance['name']

        if confirm_resize:
            self._cleanup(instance, True)
            return True

        try:
            virt_dom = self._lookup_by_name(instance_name)
        except (exception.NotFound, exception.Error):
            virt_dom = None

        # If the instance is already terminated, we're still happy
        # Otherwise, destroy it
        if virt_dom is not None:
            try:
                virt_dom.destroy()
            except libvirt.libvirtError as e:
                is_okay = False
                errcode = e.get_error_code()
                if errcode == libvirt.VIR_ERR_OPERATION_INVALID:
                    # If the instance if already shut off, we get this:
                    # Code=55 Error=Requested operation is not valid:
                    # domain is not running
                    (state, _max_mem, _mem, _cpus, _t) = virt_dom.info()
                    if state == power_state.SHUTOFF:
                        is_okay = True

                if not is_okay:
                    LOG.warning(_("Error from libvirt during destroy of "
                                  "%(instance_name)s. Code=%(errcode)s "
                                  "Error=%(e)s") %
                                locals())

            try:
                # NOTE(justinsb): We remove the domain definition. We probably
                # would do better to keep it if cleanup=False (e.g. volumes?)
                # (e.g. #2 - not losing machines on failure)
                virt_dom.undefine()
            except libvirt.libvirtError as e:
                errcode = e.get_error_code()
                LOG.warning(_("Error from libvirt during undefine of "
                              "%(instance_name)s. Code=%(errcode)s "
                              "Error=%(e)s") %
                            locals())

            self.unplug_vifs(instance, network_info)

        def _wait_for_destroy():
            """Called at an interval until the VM is gone."""
            instance_name = instance['name']

            try:
                state = self.get_info(instance_name)['state']
            except exception.NotFound:
                msg = _("Instance %s destroyed successfully.") % instance_name
                LOG.info(msg)
                raise utils.LoopingCallDone

        timer = utils.LoopingCall(_wait_for_destroy)
        timer.start(interval=0.5, now=True)

        self.firewall_driver.unfilter_instance(instance,
                                               network_info=network_info)

        if cleanup:
            self._cleanup(instance)

        return True

    def _cleanup(self, instance, confirm_resize=False):
        target = os.path.join(FLAGS.instances_path, instance['name'])
        if confirm_resize:
            target += "_resize"
        instance_name = instance['name']
        LOG.info(_('instance %(instance_name)s: deleting instance files'
                ' %(target)s') % locals())
        if FLAGS.libvirt_type == 'lxc':
            disk.destroy_container(target, instance, nbd=FLAGS.use_cow_images)
        if os.path.exists(target):
            shutil.rmtree(target)

    @exception.wrap_exception()
    def attach_volume(self, instance_name, device_path, mountpoint):
        virt_dom = self._lookup_by_name(instance_name)
        mount_device = mountpoint.rpartition("/")[2]
        (type, protocol, name) = \
            self._get_volume_device_info(device_path)
        if type == 'block':
            xml = """<disk type='block'>
                         <driver name='qemu' type='raw'/>
                         <source dev='%s'/>
                         <target dev='%s' bus='virtio'/>
                     </disk>""" % (device_path, mount_device)
        elif type == 'network':
            xml = """<disk type='network'>
                         <driver name='qemu' type='raw'/>
                         <source protocol='%s' name='%s'/>
                         <target dev='%s' bus='virtio'/>
                     </disk>""" % (protocol, name, mount_device)
        virt_dom.attachDevice(xml)

    def _get_disk_xml(self, xml, device):
        """Returns the xml for the disk mounted at device"""
        try:
            doc = libxml2.parseDoc(xml)
        except Exception:
            return None
        ctx = doc.xpathNewContext()
        try:
            ret = ctx.xpathEval('/domain/devices/disk')
            for node in ret:
                for child in node.children:
                    if child.name == 'target':
                        if child.prop('dev') == device:
                            return str(node)
        finally:
            if ctx is not None:
                ctx.xpathFreeContext()
            if doc is not None:
                doc.freeDoc()

    @exception.wrap_exception()
    def detach_volume(self, instance_name, mountpoint):
        virt_dom = self._lookup_by_name(instance_name)
        mount_device = mountpoint.rpartition("/")[2]
        xml = self._get_disk_xml(virt_dom.XMLDesc(0), mount_device)
        if not xml:
            raise exception.DiskNotFound(location=mount_device)
        virt_dom.detachDevice(xml)

    @exception.wrap_exception()
    def snapshot(self, context, instance, image_href):
        """Create snapshot from a running VM instance.

        This command only works with qemu 0.14+
        """
        virt_dom = self._lookup_by_name(instance['name'])

        (image_service, image_id) = nova.image.get_image_service(
            context, instance['image_ref'])
        base = image_service.show(context, image_id)
        (snapshot_image_service, snapshot_image_id) = \
            nova.image.get_image_service(context, image_href)
        snapshot = snapshot_image_service.show(context, snapshot_image_id)

        metadata = {'is_public': False,
                    'status': 'active',
                    'name': snapshot['name'],
                    'properties': {
                                   'kernel_id': instance['kernel_id'],
                                   'image_location': 'snapshot',
                                   'image_state': 'available',
                                   'owner_id': instance['project_id'],
                                   'ramdisk_id': instance['ramdisk_id'],
                                   }
                    }
        if 'architecture' in base['properties']:
            arch = base['properties']['architecture']
            metadata['properties']['architecture'] = arch

        source_format = base.get('disk_format') or 'raw'
        if source_format in ('ami', 'ari', 'aki'):
            source_format = 'raw'
        image_format = FLAGS.snapshot_image_format or source_format
        if FLAGS.use_cow_images:
            source_format = 'qcow2'
        metadata['disk_format'] = image_format

        if 'container_format' in base:
            if base.get('disk_format') not in ('ami', 'ari', 'aki'):
                metadata['container_format'] = base['container_format']

        # Make the snapshot
        snapshot_name = uuid.uuid4().hex
        snapshot_xml = """
        <domainsnapshot>
            <name>%s</name>
        </domainsnapshot>
        """ % snapshot_name
        snapshot_ptr = virt_dom.snapshotCreateXML(snapshot_xml, 0)

        # Find the disk
        xml_desc = virt_dom.XMLDesc(0)
        domain = ElementTree.fromstring(xml_desc)
        source = domain.find('devices/disk/source')
        disk_path = source.get('file')

        # Export the snapshot to a raw image
        temp_dir = tempfile.mkdtemp()
        try:
            out_path = os.path.join(temp_dir, snapshot_name)
            qemu_img_cmd = ('qemu-img',
                            'convert',
                            '-f',
                            source_format,
                            '-O',
                            image_format,
                            '-s',
                            snapshot_name,
                            disk_path,
                            out_path)
            utils.execute(*qemu_img_cmd)

            # Upload that image to the image service
            with open(out_path) as image_file:
                image_service.update(context,
                                     image_href,
                                     metadata,
                                     image_file)

        finally:
            # Clean up
            try:
                shutil.rmtree(temp_dir)
            except Exception, e:
                snapshot_ptr.delete(0)
                raise
            snapshot_ptr.delete(0)

    @exception.wrap_exception()
    def reboot(self, instance, network_info, xml=None):
        """Reboot a virtual machine, given an instance reference.

        This method actually destroys and re-creates the domain to ensure the
        reboot happens, as the guest OS cannot ignore this action.

        """
        virt_dom = self._conn.lookupByName(instance['name'])
        # NOTE(itoumsn): Use XML delived from the running instance
        # instead of using to_xml(instance, network_info). This is almost
        # the ultimate stupid workaround.
        if not xml:
            xml = virt_dom.XMLDesc(0)

        # NOTE(itoumsn): self.shutdown() and wait instead of self.destroy() is
        # better because we cannot ensure flushing dirty buffers
        # in the guest OS. But, in case of KVM, shutdown() does not work...
        self.destroy(instance, network_info, cleanup=False)
        self.unplug_vifs(instance, network_info)
        self.plug_vifs(instance, network_info)
        self.firewall_driver.setup_basic_filtering(instance, network_info)
        self.firewall_driver.prepare_instance_filter(instance, network_info)
        self._create_new_domain(xml)
        self.firewall_driver.apply_instance_filter(instance, network_info)

        def _wait_for_reboot():
            """Called at an interval until the VM is running again."""
            instance_name = instance['name']

            try:
                state = self.get_info(instance_name)['state']
            except exception.NotFound:
                msg = _("During reboot, %s disappeared.") % instance_name
                LOG.error(msg)
                raise utils.LoopingCallDone

            if state == power_state.RUNNING:
                msg = _("Instance %s rebooted successfully.") % instance_name
                LOG.info(msg)
                raise utils.LoopingCallDone

        timer = utils.LoopingCall(_wait_for_reboot)
        return timer.start(interval=0.5, now=True)

    @exception.wrap_exception()
    def pause(self, instance, callback):
        """Pause VM instance"""
        dom = self._lookup_by_name(instance.name)
        dom.suspend()

    @exception.wrap_exception()
    def unpause(self, instance, callback):
        """Unpause paused VM instance"""
        dom = self._lookup_by_name(instance.name)
        dom.resume()

    @exception.wrap_exception()
    def suspend(self, instance, callback):
        """Suspend the specified instance"""
        dom = self._lookup_by_name(instance.name)
        dom.managedSave(0)

    @exception.wrap_exception()
    def resume(self, instance, callback):
        """resume the specified instance"""
        dom = self._lookup_by_name(instance.name)
        dom.create()

    @exception.wrap_exception()
    def rescue(self, context, instance, callback, network_info):
        """Loads a VM using rescue images.

        A rescue is normally performed when something goes wrong with the
        primary images and data needs to be corrected/recovered. Rescuing
        should not edit or over-ride the original image, only allow for
        data recovery.

        """

        virt_dom = self._conn.lookupByName(instance['name'])
        unrescue_xml = virt_dom.XMLDesc(0)
        unrescue_xml_path = os.path.join(FLAGS.instances_path,
                                         instance['name'],
                                         'unrescue.xml')
        f = open(unrescue_xml_path, 'w')
        f.write(unrescue_xml)
        f.close()

        xml = self.to_xml(instance, network_info, rescue=True)
        rescue_images = {
            'image_id': FLAGS.rescue_image_id or instance['image_ref'],
            'kernel_id': FLAGS.rescue_kernel_id or instance['kernel_id'],
            'ramdisk_id': FLAGS.rescue_ramdisk_id or instance['ramdisk_id'],
        }
        self._create_image(context, instance, xml, '.rescue', rescue_images,
                           network_info=network_info)
        self.reboot(instance, network_info, xml=xml)

    @exception.wrap_exception()
    def unrescue(self, instance, callback, network_info):
        """Reboot the VM which is being rescued back into primary images.

        Because reboot destroys and re-creates instances, unresue should
        simply call reboot.

        """
        unrescue_xml_path = os.path.join(FLAGS.instances_path,
                                         instance['name'],
                                         'unrescue.xml')
        f = open(unrescue_xml_path)
        unrescue_xml = f.read()
        f.close()
        os.remove(unrescue_xml_path)
        self.reboot(instance, network_info, xml=unrescue_xml)

    @exception.wrap_exception()
    def poll_rescued_instances(self, timeout):
        pass

    # NOTE(ilyaalekseyev): Implementation like in multinics
    # for xenapi(tr3buchet)
    @exception.wrap_exception()
    def spawn(self, context, instance, network_info,
              block_device_info=None):
        xml = self.to_xml(instance, network_info, False,
                          block_device_info=block_device_info)
        self.firewall_driver.setup_basic_filtering(instance, network_info)
        self.firewall_driver.prepare_instance_filter(instance, network_info)
        self._create_image(context, instance, xml, network_info=network_info,
                           block_device_info=block_device_info)

        domain = self._create_new_domain(xml)
        LOG.debug(_("instance %s: is running"), instance['name'])
        self.firewall_driver.apply_instance_filter(instance, network_info)

        def _wait_for_boot():
            """Called at an interval until the VM is running."""
            instance_name = instance['name']

            try:
                state = self.get_info(instance_name)['state']
            except exception.NotFound:
                msg = _("During reboot, %s disappeared.") % instance_name
                LOG.error(msg)
                raise utils.LoopingCallDone
            if state == power_state.SHUTDOWN:
                msg = _("Instance %s failed to spawn.") % instance_name
                LOG.error(msg)
                raise exception.InstanceBootFailure(reason="Instance state is SHUTDOWN")
            if state == power_state.SHUTOFF:
                msg = _("Instance %s failed to spawn.") % instance_name
                LOG.error(msg)
                raise exception.InstanceBootFailure(reason="Instance state is SHUTOFF")
            if state == power_state.CRASHED:
                msg = _("Instance %s failed to spawn.") % instance_name
                LOG.error(msg)
                raise exception.InstanceBootFailure(reason="Instance state is CRASHED")
            if state == power_state.RUNNING:
                msg = _("Instance %s spawned successfully.") % instance_name
                LOG.info(msg)
                raise utils.LoopingCallDone

        timer = utils.LoopingCall(_wait_for_boot)
        future = timer.start(interval=0.5, now=True)
        future.wait()
        return future

    def _flush_xen_console(self, virsh_output):
        LOG.info(_('virsh said: %r'), virsh_output)
        virsh_output = virsh_output[0].strip()

        if virsh_output.startswith('/dev/'):
            LOG.info(_("cool, it's a device"))
            out, err = utils.execute('dd',
                                     "if=%s" % virsh_output,
                                     'iflag=nonblock',
                                     run_as_root=True,
                                     check_exit_code=False)
            return out
        else:
            return ''

    def _append_to_file(self, data, fpath):
        LOG.info(_('data: %(data)r, fpath: %(fpath)r') % locals())
        fp = open(fpath, 'a+')
        fp.write(data)
        return fpath

    def _dump_file(self, fpath):
        fp = open(fpath, 'r+')
        contents = fp.read()
        LOG.info(_('Contents of file %(fpath)s: %(contents)r') % locals())
        return contents

    @exception.wrap_exception()
    def get_console_output(self, instance):
        console_log = os.path.join(FLAGS.instances_path, instance['name'],
                                   'console.log')

        utils.execute('chown', os.getuid(), console_log, run_as_root=True)

        if FLAGS.libvirt_type == 'xen':
            # Xen is special
            virsh_output = utils.execute('virsh', 'ttyconsole',
                                         instance['name'])
            data = self._flush_xen_console(virsh_output)
            fpath = self._append_to_file(data, console_log)
        elif FLAGS.libvirt_type == 'lxc':
            # LXC is also special
            LOG.info(_("Unable to read LXC console"))
        else:
            fpath = console_log

        return self._dump_file(fpath)

    @exception.wrap_exception()
    def get_ajax_console(self, instance):
        def get_open_port():
            start_port, end_port = FLAGS.ajaxterm_portrange.split("-")
            for i in xrange(0, 100):  # don't loop forever
                port = random.randint(int(start_port), int(end_port))
                # netcat will exit with 0 only if the port is in use,
                # so a nonzero return value implies it is unused
                cmd = 'netcat', '0.0.0.0', port, '-w', '1'
                try:
                    stdout, stderr = utils.execute(*cmd, process_input='')
                except exception.ProcessExecutionError:
                    return port
            raise Exception(_('Unable to find an open port'))

        def get_pty_for_instance(instance_name):
            virt_dom = self._lookup_by_name(instance_name)
            xml = virt_dom.XMLDesc(0)
            dom = minidom.parseString(xml)

            for serial in dom.getElementsByTagName('serial'):
                if serial.getAttribute('type') == 'pty':
                    source = serial.getElementsByTagName('source')[0]
                    return source.getAttribute('path')

        port = get_open_port()
        token = str(uuid.uuid4())
        host = instance['host']

        ajaxterm_cmd = 'sudo socat - %s' \
                       % get_pty_for_instance(instance['name'])

        cmd = ['%s/tools/ajaxterm/ajaxterm.py' % utils.novadir(),
               '--command', ajaxterm_cmd, '-t', token, '-p', port]

        utils.execute(cmd)
        return {'token': token, 'host': host, 'port': port}

    def get_host_ip_addr(self):
        return FLAGS.my_ip

    @exception.wrap_exception()
    def get_vnc_console(self, instance):
        def get_vnc_port_for_instance(instance_name):
            virt_dom = self._lookup_by_name(instance_name)
            xml = virt_dom.XMLDesc(0)
            # TODO: use etree instead of minidom
            dom = minidom.parseString(xml)

            for graphic in dom.getElementsByTagName('graphics'):
                if graphic.getAttribute('type') == 'vnc':
                    return graphic.getAttribute('port')

        port = get_vnc_port_for_instance(instance['name'])
        token = str(uuid.uuid4())
        host = instance['host']

        return {'token': token, 'host': host, 'port': port}

    @staticmethod
    def _cache_image(fn, target, fname, cow=False, *args, **kwargs):
        """Wrapper for a method that creates an image that caches the image.

        This wrapper will save the image into a common store and create a
        copy for use by the hypervisor.

        The underlying method should specify a kwarg of target representing
        where the image will be saved.

        fname is used as the filename of the base image.  The filename needs
        to be unique to a given image.

        If cow is True, it will make a CoW image instead of a copy.
        """

        if not os.path.exists(target):
            base_dir = os.path.join(FLAGS.instances_path, '_base')
            if not os.path.exists(base_dir):
                os.mkdir(base_dir)
            base = os.path.join(base_dir, fname)

            @utils.synchronized(fname)
            def call_if_not_exists(base, fn, *args, **kwargs):
                if not os.path.exists(base):
                    fn(target=base, *args, **kwargs)

            call_if_not_exists(base, fn, *args, **kwargs)

            if cow:
                utils.execute('qemu-img', 'create', '-f', 'qcow2', '-o',
                              'cluster_size=2M,backing_file=%s' % base,
                              target)
            else:
                utils.execute('cp', base, target)

    def _fetch_image(self, context, target, image_id, user_id, project_id,
                     size=None):
        """Grab image and optionally attempt to resize it"""
        images.fetch_to_raw(context, image_id, target, user_id, project_id)
        if size:
            disk.extend(target, size)

    def _create_local(self, target, local_size, unit='G', fs_format=None):
        """Create a blank image of specified size"""

        if not fs_format:
            fs_format = FLAGS.default_local_format

        utils.execute('truncate', target, '-s', "%d%c" % (local_size, unit))
        if fs_format:
            utils.execute('mkfs', '-t', fs_format, target)

    def _create_ephemeral(self, target, local_size, fs_label, os_type):
        self._create_local(target, local_size)
        disk.mkfs(os_type, fs_label, target)

    def _create_swap(self, target, swap_mb):
        """Create a swap file of specified size"""
        self._create_local(target, swap_mb, unit='M')
        utils.execute('mkswap', target)

    def _create_image(self, context, inst, libvirt_xml, suffix='',
                      disk_images=None, network_info=None,
                      block_device_info=None):
        if not suffix:
            suffix = ''

        # syntactic nicety
        def basepath(fname='', suffix=suffix):
            return os.path.join(FLAGS.instances_path,
                                inst['name'],
                                fname + suffix)

        # ensure directories exist and are writable
        utils.execute('mkdir', '-p', basepath(suffix=''))

        LOG.info(_('instance %s: Creating image'), inst['name'])
        f = open(basepath('libvirt.xml'), 'w')
        f.write(libvirt_xml)
        f.close()

        if FLAGS.libvirt_type == 'lxc':
            container_dir = '%s/rootfs' % basepath(suffix='')
            utils.execute('mkdir', '-p', container_dir)

        # NOTE(vish): No need add the suffix to console.log
        console_log = basepath('console.log', '')
        if os.path.exists(console_log):
            utils.execute('chown', os.getuid(), console_log, run_as_root=True)
        os.close(os.open(console_log, os.O_CREAT | os.O_WRONLY, 0660))

        if not disk_images:
            disk_images = {'image_id': inst['image_ref'],
                           'kernel_id': inst['kernel_id'],
                           'ramdisk_id': inst['ramdisk_id']}

        if disk_images['kernel_id']:
            fname = '%08x' % int(disk_images['kernel_id'])
            self._cache_image(fn=self._fetch_image,
                              context=context,
                              target=basepath('kernel'),
                              fname=fname,
                              image_id=disk_images['kernel_id'],
                              user_id=inst['user_id'],
                              project_id=inst['project_id'])
            if disk_images['ramdisk_id']:
                fname = '%08x' % int(disk_images['ramdisk_id'])
                self._cache_image(fn=self._fetch_image,
                                  context=context,
                                  target=basepath('ramdisk'),
                                  fname=fname,
                                  image_id=disk_images['ramdisk_id'],
                                  user_id=inst['user_id'],
                                  project_id=inst['project_id'])

        root_fname = hashlib.sha1(disk_images['image_id']).hexdigest()
        inst_type_id = inst['instance_type_id']
        inst_type = instance_types.get_instance_type(inst_type_id)

        if FLAGS.libvirt_single_local_disk:
            local_gb = inst['local_gb']
            if not local_gb or suffix == '.rescue':
                size = None
                root_fname += "_sm"
            else:
                size = local_gb * 1024 * 1024 * 1024
                root_fname += "_%s" % local_gb
        else:
            size = FLAGS.minimum_root_size
            if inst_type['name'] == 'm1.tiny' or suffix == '.rescue':
                size = None
                root_fname += "_sm"

        if not self._volume_in_mapping(self.default_root_device,
                                       block_device_info):
            self._cache_image(fn=self._fetch_image,
                              context=context,
                              target=basepath('disk'),
                              fname=root_fname,
                              cow=FLAGS.use_cow_images,
                              image_id=disk_images['image_id'],
                              user_id=inst['user_id'],
                              project_id=inst['project_id'],
                              size=size)

        if not FLAGS.libvirt_single_local_disk:
            local_gb = inst['local_gb']
            if local_gb and not self._volume_in_mapping(
                self.default_local_device, block_device_info):
                fn = functools.partial(self._create_ephemeral,
                                   fs_label='ephemeral0',
                                   os_type=inst.os_type)
                self._cache_image(fn=fn,
                              target=basepath('disk.local'),
                              fname="ephemeral_%s_%s_%s" %
                              ("0", local_gb, inst.os_type),
                              cow=FLAGS.use_cow_images,
                              local_size=local_gb)

        for eph in driver.block_device_info_get_ephemerals(block_device_info):
            fn = functools.partial(self._create_ephemeral,
                                   fs_label='ephemeral%d' % eph['num'],
                                   os_type=inst.os_type)
            self._cache_image(fn=fn,
                              target=basepath(_get_eph_disk(eph)),
                              fname="ephemeral_%s_%s_%s" %
                              (eph['num'], eph['size'], inst.os_type),
                              cow=FLAGS.use_cow_images,
                              local_size=eph['size'])

        swap_mb = 0

        swap = driver.block_device_info_get_swap(block_device_info)
        if driver.swap_is_usable(swap):
            swap_mb = swap['swap_size']
        elif (inst_type['swap'] > 0 and
              not self._volume_in_mapping(self.default_swap_device,
                                          block_device_info)):
            swap_mb = inst_type['swap']

        if swap_mb > 0:
            self._cache_image(fn=self._create_swap,
                              target=basepath('disk.swap'),
                              fname="swap_%s" % swap_mb,
                              cow=FLAGS.use_cow_images,
                              swap_mb=swap_mb)

        # For now, we assume that if we're not using a kernel, we're using a
        # partitioned disk image where the target partition is the first
        # partition
        target_partition = None
        if not inst['kernel_id']:
            target_partition = "1"

        config_drive_id = inst.get('config_drive_id')
        config_drive = inst.get('config_drive')

        if any((FLAGS.libvirt_type == 'lxc', config_drive, config_drive_id)):
            target_partition = None

        if config_drive_id:
            fname = '%08x' % int(config_drive_id)
            self._cache_image(fn=self._fetch_image,
                              context=context,
                              target=basepath('disk.config'),
                              fname=fname,
                              image_id=config_drive_id,
                              user_id=inst['user_id'],
                              project_id=inst['project_id'],)
        elif config_drive:
            self._create_local(basepath('disk.config'), 64, unit='M',
                               fs_format='msdos')  # 64MB

        if inst['key_data']:
            key = str(inst['key_data'])
        else:
            key = None
        net = None

        nets = []
        ifc_template = open(FLAGS.injected_network_template).read()
        ifc_num = -1
        have_injected_networks = False
        admin_context = nova_context.get_admin_context()
        for (network_ref, mapping) in network_info:
            ifc_num += 1

            if not network_ref['injected']:
                continue

            have_injected_networks = True
            address = mapping['ips'][0]['ip']
            netmask = mapping['ips'][0]['netmask']
            address_v6 = None
            gateway_v6 = None
            netmask_v6 = None
            if FLAGS.use_ipv6:
                address_v6 = mapping['ip6s'][0]['ip']
                netmask_v6 = mapping['ip6s'][0]['netmask']
                gateway_v6 = mapping['gateway6']
            net_info = {'name': 'eth%d' % ifc_num,
                   'address': address,
                   'netmask': netmask,
                   'gateway': mapping['gateway'],
                   'broadcast': mapping['broadcast'],
                   'dns': ' '.join(mapping['dns']),
                   'address_v6': address_v6,
                   'gateway_v6': gateway_v6,
                   'netmask_v6': netmask_v6}
            nets.append(net_info)

        if have_injected_networks:
            net = str(Template(ifc_template,
                               searchList=[{'interfaces': nets,
                                            'use_ipv6': FLAGS.use_ipv6}]))

        metadata = inst.get('metadata')
        if any((key, net, metadata)):
            inst_name = inst['name']

            if config_drive:  # Should be True or None by now.
                injection_path = basepath('disk.config')
                img_id = 'config-drive'
                tune2fs = False
            else:
                injection_path = basepath('disk')
                img_id = inst.image_ref
                tune2fs = True

            for injection in ('metadata', 'key', 'net'):
                if locals()[injection]:
                    LOG.info(_('instance %(inst_name)s: injecting '
                               '%(injection)s into image %(img_id)s'
                               % locals()))
            try:
                disk.inject_data(injection_path, key, net, metadata,
                                 partition=target_partition,
                                 nbd=FLAGS.use_cow_images,
                                 tune2fs=tune2fs)

            except Exception as e:
                # This could be a windows image, or a vmdk format disk
                LOG.warn(_('instance %(inst_name)s: ignoring error injecting'
                        ' data into image %(img_id)s (%(e)s)') % locals())

        if FLAGS.libvirt_type == 'lxc':
            disk.setup_container(basepath('disk'),
                                container_dir=container_dir,
                                nbd=FLAGS.use_cow_images)

        if FLAGS.libvirt_type == 'uml':
            utils.execute('chown', 'root', basepath('disk'), run_as_root=True)

    if FLAGS.libvirt_type == 'uml':
        _disk_prefix = 'ubd'
    elif FLAGS.libvirt_type == 'xen':
        _disk_prefix = 'sd'
    elif FLAGS.libvirt_type == 'lxc':
        _disk_prefix = ''
    else:
        _disk_prefix = 'vd'

    default_root_device = _disk_prefix + 'a'
    default_local_device = _disk_prefix + 'b'
    default_swap_device = _disk_prefix + 'c'

    def _volume_in_mapping(self, mount_device, block_device_info):
        block_device_list = [block_device.strip_dev(vol['mount_device'])
                             for vol in
                             driver.block_device_info_get_mapping(
                                 block_device_info)]
        swap = driver.block_device_info_get_swap(block_device_info)
        if driver.swap_is_usable(swap):
            block_device_list.append(
                block_device.strip_dev(swap['device_name']))
        block_device_list += [block_device.strip_dev(ephemeral['device_name'])
                              for ephemeral in
                              driver.block_device_info_get_ephemerals(
                                  block_device_info)]

        LOG.debug(_("block_device_list %s"), block_device_list)
        return block_device.strip_dev(mount_device) in block_device_list

    def _get_volume_device_info(self, device_path):
        if device_path.startswith('/dev/'):
            return ('block', None, None)
        elif ':' in device_path:
            (protocol, name) = device_path.split(':')
            return ('network', protocol, name)
        else:
            raise exception.InvalidDevicePath(path=device_path)

    def _prepare_xml_info(self, instance, network_info, rescue,
                          block_device_info=None, use_raw_image=False):
        block_device_mapping = driver.block_device_info_get_mapping(
            block_device_info)

        nics = []
        for (network, mapping) in network_info:
            nics.append(self.vif_driver.plug(instance, network, mapping))
        # FIXME(vish): stick this in db
        inst_type_id = instance['instance_type_id']
        inst_type = instance_types.get_instance_type(inst_type_id)

        if FLAGS.use_cow_images and not use_raw_image:
            driver_type = 'qcow2'
        else:
            driver_type = 'raw'

        for vol in block_device_mapping:
            vol['mount_device'] = block_device.strip_dev(vol['mount_device'])
            (vol['type'], vol['protocol'], vol['name']) = \
                self._get_volume_device_info(vol['device_path'])

        ebs_root = self._volume_in_mapping(self.default_root_device,
                                           block_device_info)

        local_device = False
        if not FLAGS.libvirt_single_local_disk:
            if not (self._volume_in_mapping(self.default_local_device,
                                        block_device_info) or
                    0 in [eph['num'] for eph in
                          driver.block_device_info_get_ephemerals(
                              block_device_info)]):
                if instance['local_gb'] > 0:
                    local_device = self.default_local_device

        ephemerals = []
        for eph in driver.block_device_info_get_ephemerals(block_device_info):
            ephemerals.append({'device_path': _get_eph_disk(eph),
                               'device': block_device.strip_dev(
                                   eph['device_name'])})

        xml_info = {'type': FLAGS.libvirt_type,
                    'name': instance['name'],
                    'basepath': os.path.join(FLAGS.instances_path,
                                             instance['name']),
                    'memory_kb': inst_type['memory_mb'] * 1024,
                    'vcpus': inst_type['vcpus'],
                    'rescue': rescue,
                    'disk_prefix': self._disk_prefix,
                    'driver_type': driver_type,
                    'vif_type': FLAGS.libvirt_vif_type,
                    'nics': nics,
                    'ebs_root': ebs_root,
                    'local_device': local_device,
                    'volumes': block_device_mapping,
                    'use_virtio_for_bridges':
                            FLAGS.libvirt_use_virtio_for_bridges,
                    'ephemerals': ephemerals}

        root_device_name = driver.block_device_info_get_root(block_device_info)
        if root_device_name:
            xml_info['root_device'] = block_device.strip_dev(root_device_name)
            xml_info['root_device_name'] = root_device_name
        else:
            # NOTE(yamahata):
            # for nova.api.ec2.cloud.CloudController.get_metadata()
            xml_info['root_device'] = self.default_root_device
            db.instance_update(
                nova_context.get_admin_context(), instance['id'],
                {'root_device_name': '/dev/' + self.default_root_device})

        if local_device:
            db.instance_update(
                nova_context.get_admin_context(), instance['id'],
                {'default_local_device': '/dev/' + self.default_local_device})

        swap = driver.block_device_info_get_swap(block_device_info)
        if driver.swap_is_usable(swap):
            xml_info['swap_device'] = block_device.strip_dev(
                swap['device_name'])
        elif (inst_type['swap'] > 0 and
              not self._volume_in_mapping(self.default_swap_device,
                                          block_device_info)):
            xml_info['swap_device'] = self.default_swap_device
            db.instance_update(
                nova_context.get_admin_context(), instance['id'],
                {'default_swap_device': '/dev/' + self.default_swap_device})

        config_drive = False
        if instance.get('config_drive') or instance.get('config_drive_id'):
            xml_info['config_drive'] = xml_info['basepath'] + "/disk.config"

        if FLAGS.vnc_enabled and FLAGS.libvirt_type not in ('lxc', 'uml'):
            xml_info['vncserver_host'] = FLAGS.vncserver_host
            xml_info['vnc_keymap'] = FLAGS.vnc_keymap
        if not rescue:
            if instance['kernel_id']:
                xml_info['kernel'] = xml_info['basepath'] + "/kernel"

            if instance['ramdisk_id']:
                xml_info['ramdisk'] = xml_info['basepath'] + "/ramdisk"

            xml_info['disk'] = xml_info['basepath'] + "/disk"
        return xml_info

    def to_xml(self, instance, network_info, rescue=False,
               block_device_info=None, use_raw_image=False):
        # TODO(termie): cache?
        LOG.debug(_('instance %s: starting toXML method'), instance['name'])
        xml_info = self._prepare_xml_info(instance, network_info, rescue,
                                          block_device_info, use_raw_image)
        xml = str(Template(self.libvirt_xml, searchList=[xml_info]))
        LOG.debug(_('instance %s: finished toXML method'), instance['name'])
        return xml

    def _lookup_by_name(self, instance_name):
        """Retrieve libvirt domain object given an instance name.

        All libvirt error handling should be handled in this method and
        relevant nova exceptions should be raised in response.

        """
        try:
            return self._conn.lookupByName(instance_name)
        except libvirt.libvirtError as ex:
            error_code = ex.get_error_code()
            if error_code == libvirt.VIR_ERR_NO_DOMAIN:
                raise exception.InstanceNotFound(instance_id=instance_name)

            msg = _("Error from libvirt while looking up %(instance_name)s: "
                    "[Error Code %(error_code)s] %(ex)s") % locals()
            raise exception.Error(msg)

    def get_info(self, instance_name):
        """Retrieve information from libvirt for a specific instance name.

        If a libvirt error is encountered during lookup, we might raise a
        NotFound exception or Error exception depending on how severe the
        libvirt error is.

        """
        virt_dom = self._lookup_by_name(instance_name)
        (state, max_mem, mem, num_cpu, cpu_time) = virt_dom.info()
        return {'state': state,
                'max_mem': max_mem,
                'mem': mem,
                'num_cpu': num_cpu,
                'cpu_time': cpu_time}

    def _create_new_domain(self, xml, persistent=True, launch_flags=0):
        # NOTE(justinsb): libvirt has two types of domain:
        # * a transient domain disappears when the guest is shutdown
        # or the host is rebooted.
        # * a permanent domain is not automatically deleted
        # NOTE(justinsb): Even for ephemeral instances, transient seems risky

        if persistent:
            # To create a persistent domain, first define it, then launch it.
            domain = self._conn.defineXML(xml)

            domain.createWithFlags(launch_flags)
        else:
            # createXML call creates a transient domain
            domain = self._conn.createXML(xml, launch_flags)

        return domain

    def get_diagnostics(self, instance_name):
        raise exception.ApiError(_("diagnostics are not supported "
                                   "for libvirt"))

    def get_disks(self, instance_name):
        """
        Note that this function takes an instance name.

        Returns a list of all block devices for this domain.
        """
        domain = self._lookup_by_name(instance_name)
        # TODO(devcamcar): Replace libxml2 with etree.
        xml = domain.XMLDesc(0)
        doc = None

        try:
            doc = libxml2.parseDoc(xml)
        except Exception:
            return []

        ctx = doc.xpathNewContext()
        disks = []

        try:
            ret = ctx.xpathEval('/domain/devices/disk')

            for node in ret:
                devdst = None

                for child in node.children:
                    if child.name == 'target':
                        devdst = child.prop('dev')

                if devdst is None:
                    continue

                disks.append(devdst)
        finally:
            if ctx is not None:
                ctx.xpathFreeContext()
            if doc is not None:
                doc.freeDoc()

        return disks

    def get_interfaces(self, instance_name):
        """
        Note that this function takes an instance name.

        Returns a list of all network interfaces for this instance.
        """
        domain = self._lookup_by_name(instance_name)
        # TODO(devcamcar): Replace libxml2 with etree.
        xml = domain.XMLDesc(0)
        doc = None

        try:
            doc = libxml2.parseDoc(xml)
        except Exception:
            return []

        ctx = doc.xpathNewContext()
        interfaces = []

        try:
            ret = ctx.xpathEval('/domain/devices/interface')

            for node in ret:
                devdst = None

                for child in node.children:
                    if child.name == 'target':
                        devdst = child.prop('dev')

                if devdst is None:
                    continue

                interfaces.append(devdst)
        finally:
            if ctx is not None:
                ctx.xpathFreeContext()
            if doc is not None:
                doc.freeDoc()

        return interfaces

    def get_vcpu_total(self):
        """Get vcpu number of physical computer.

        :returns: the number of cpu core.

        """

        # On certain platforms, this will raise a NotImplementedError.
        try:
            return multiprocessing.cpu_count()
        except NotImplementedError:
            LOG.warn(_("Cannot get the number of cpu, because this "
                       "function is not implemented for this platform. "
                       "This error can be safely ignored for now."))
            return 0

    def get_memory_mb_total(self):
        """Get the total memory size(MB) of physical computer.

        :returns: the total amount of memory(MB).

        """

        if sys.platform.upper() != 'LINUX2':
            return 0

        meminfo = open('/proc/meminfo').read().split()
        idx = meminfo.index('MemTotal:')
        # transforming kb to mb.
        return int(meminfo[idx + 1]) / 1024

    def get_local_gb_total(self):
        """Get the total hdd size(GB) of physical computer.

        :returns:
            The total amount of HDD(GB).
            Note that this value shows a partition where
            NOVA-INST-DIR/instances mounts.

        """

        hddinfo = os.statvfs(FLAGS.instances_path)
        return hddinfo.f_frsize * hddinfo.f_blocks / 1024 / 1024 / 1024

    def get_vcpu_used(self):
        """ Get vcpu usage number of physical computer.

        :returns: The total number of vcpu that currently used.

        """

        total = 0
        for dom_id in self._conn.listDomainsID():
            dom = self._conn.lookupByID(dom_id)
            total += len(dom.vcpus()[1])
        return total

    def get_memory_mb_used(self):
        """Get the free memory size(MB) of physical computer.

        :returns: the total usage of memory(MB).

        """

        if sys.platform.upper() != 'LINUX2':
            return 0

        m = open('/proc/meminfo').read().split()
        idx1 = m.index('MemFree:')
        idx2 = m.index('Buffers:')
        idx3 = m.index('Cached:')
        avail = (int(m[idx1 + 1]) + int(m[idx2 + 1]) + int(m[idx3 + 1])) / 1024
        return  self.get_memory_mb_total() - avail

    def get_local_gb_used(self):
        """Get the free hdd size(GB) of physical computer.

        :returns:
           The total usage of HDD(GB).
           Note that this value shows a partition where
           NOVA-INST-DIR/instances mounts.

        """

        hddinfo = os.statvfs(FLAGS.instances_path)
        avail = hddinfo.f_frsize * hddinfo.f_bavail / 1024 / 1024 / 1024
        return self.get_local_gb_total() - avail

    def get_hypervisor_type(self):
        """Get hypervisor type.

        :returns: hypervisor type (ex. qemu)

        """

        return self._conn.getType()

    def get_hypervisor_version(self):
        """Get hypervisor version.

        :returns: hypervisor version (ex. 12003)

        """

        # NOTE(justinsb): getVersion moved between libvirt versions
        # Trying to do be compatible with older versions is a lost cause
        # But ... we can at least give the user a nice message
        method = getattr(self._conn, 'getVersion', None)
        if method is None:
            raise exception.Error(_("libvirt version is too old"
                                    " (does not support getVersion)"))
            # NOTE(justinsb): If we wanted to get the version, we could:
            # method = getattr(libvirt, 'getVersion', None)
            # NOTE(justinsb): This would then rely on a proper version check

        return method()

    def get_cpu_info(self):
        """Get cpuinfo information.

        Obtains cpu feature from virConnect.getCapabilities,
        and returns as a json string.

        :return: see above description

        """

        xml = self._conn.getCapabilities()
        xml = libxml2.parseDoc(xml)
        nodes = xml.xpathEval('//host/cpu')
        if len(nodes) != 1:
            reason = _("'<cpu>' must be 1, but %d\n") % len(nodes)
            reason += xml.serialize()
            raise exception.InvalidCPUInfo(reason=reason)

        cpu_info = dict()

        arch_nodes = xml.xpathEval('//host/cpu/arch')
        if arch_nodes:
            cpu_info['arch'] = arch_nodes[0].getContent()

        model_nodes = xml.xpathEval('//host/cpu/model')
        if model_nodes:
            cpu_info['model'] = model_nodes[0].getContent()

        vendor_nodes = xml.xpathEval('//host/cpu/vendor')
        if vendor_nodes:
            cpu_info['vendor'] = vendor_nodes[0].getContent()

        topology_nodes = xml.xpathEval('//host/cpu/topology')
        topology = dict()
        if topology_nodes:
            topology_node = topology_nodes[0].get_properties()
            while topology_node:
                name = topology_node.get_name()
                topology[name] = topology_node.getContent()
                topology_node = topology_node.get_next()

            keys = ['cores', 'sockets', 'threads']
            tkeys = topology.keys()
            if set(tkeys) != set(keys):
                ks = ', '.join(keys)
                reason = _("topology (%(topology)s) must have %(ks)s")
                raise exception.InvalidCPUInfo(reason=reason % locals())

        feature_nodes = xml.xpathEval('//host/cpu/feature')
        features = list()
        for nodes in feature_nodes:
            features.append(nodes.get_properties().getContent())

        cpu_info['topology'] = topology
        cpu_info['features'] = features
        return utils.dumps(cpu_info)

    def block_stats(self, instance_name, disk):
        """
        Note that this function takes an instance name.
        """
        domain = self._lookup_by_name(instance_name)
        return domain.blockStats(disk)

    def interface_stats(self, instance_name, interface):
        """
        Note that this function takes an instance name.
        """
        domain = self._lookup_by_name(instance_name)
        return domain.interfaceStats(interface)

    def get_console_pool_info(self, console_type):
        #TODO(mdragon): console proxy should be implemented for libvirt,
        #               in case someone wants to use it with kvm or
        #               such. For now return fake data.
        return  {'address': '127.0.0.1',
                 'username': 'fakeuser',
                 'password': 'fakepassword'}

    def refresh_security_group_rules(self, security_group_id):
        self.firewall_driver.refresh_security_group_rules(security_group_id)

    def refresh_security_group_members(self, security_group_id):
        self.firewall_driver.refresh_security_group_members(security_group_id)

    def refresh_provider_fw_rules(self):
        self.firewall_driver.refresh_provider_fw_rules()

    def update_available_resource(self, ctxt, host):
        """Updates compute manager resource info on ComputeNode table.

        This method is called when nova-coompute launches, and
        whenever admin executes "nova-manage service update_resource".

        :param ctxt: security context
        :param host: hostname that compute manager is currently running

        """

        try:
            service_ref = db.service_get_all_compute_by_host(ctxt, host)[0]
        except exception.NotFound:
            raise exception.ComputeServiceUnavailable(host=host)

        # Updating host information
        dic = {'vcpus': self.get_vcpu_total(),
               'memory_mb': self.get_memory_mb_total(),
               'local_gb': self.get_local_gb_total(),
               'vcpus_used': self.get_vcpu_used(),
               'memory_mb_used': self.get_memory_mb_used(),
               'local_gb_used': self.get_local_gb_used(),
               'hypervisor_type': self.get_hypervisor_type(),
               'hypervisor_version': self.get_hypervisor_version(),
               'cpu_info': self.get_cpu_info()}

        compute_node_ref = service_ref['compute_node']
        if not compute_node_ref:
            LOG.info(_('Compute_service record created for %s ') % host)
            dic['service_id'] = service_ref['id']
            db.compute_node_create(ctxt, dic)
        else:
            LOG.info(_('Compute_service record updated for %s ') % host)
            db.compute_node_update(ctxt, compute_node_ref[0]['id'], dic)

    def compare_cpu(self, cpu_info):
        """Checks the host cpu is compatible to a cpu given by xml.

        "xml" must be a part of libvirt.openReadonly().getCapabilities().
        return values follows by virCPUCompareResult.
        if 0 > return value, do live migration.
        'http://libvirt.org/html/libvirt-libvirt.html#virCPUCompareResult'

        :param cpu_info: json string that shows cpu feature(see get_cpu_info())
        :returns:
            None. if given cpu info is not compatible to this server,
            raise exception.

        """

        LOG.info(_('Instance launched has CPU info:\n%s') % cpu_info)
        dic = utils.loads(cpu_info)
        xml = str(Template(self.cpuinfo_xml, searchList=dic))
        LOG.info(_('to xml...\n:%s ' % xml))

        u = "http://libvirt.org/html/libvirt-libvirt.html#virCPUCompareResult"
        m = _("CPU doesn't have compatibility.\n\n%(ret)s\n\nRefer to %(u)s")
        # unknown character exists in xml, then libvirt complains
        try:
            ret = self._conn.compareCPU(xml, 0)
        except libvirt.libvirtError, e:
            ret = e.message
            LOG.error(m % locals())
            raise

        if ret <= 0:
            raise exception.InvalidCPUInfo(reason=m % locals())

        return

    def ensure_filtering_rules_for_instance(self, instance_ref, network_info,
                                            time=None):
        """Setting up filtering rules and waiting for its completion.

        To migrate an instance, filtering rules to hypervisors
        and firewalls are inevitable on destination host.
        ( Waiting only for filterling rules to hypervisor,
        since filtering rules to firewall rules can be set faster).

        Concretely, the below method must be called.
        - setup_basic_filtering (for nova-basic, etc.)
        - prepare_instance_filter(for nova-instance-instance-xxx, etc.)

        to_xml may have to be called since it defines PROJNET, PROJMASK.
        but libvirt migrates those value through migrateToURI(),
        so , no need to be called.

        Don't use thread for this method since migration should
        not be started when setting-up filtering rules operations
        are not completed.

        :params instance_ref: nova.db.sqlalchemy.models.Instance object

        """

        if not time:
            time = greenthread

        # If any instances never launch at destination host,
        # basic-filtering must be set here.
        self.firewall_driver.setup_basic_filtering(instance_ref, network_info)
        # setting up nova-instance-instance-xx mainly.
        self.firewall_driver.prepare_instance_filter(instance_ref,
                network_info)

        # wait for completion
        timeout_count = range(FLAGS.live_migration_retry_count)
        while timeout_count:
            if self.firewall_driver.instance_filter_exists(instance_ref,
                                                           network_info):
                break
            timeout_count.pop()
            if len(timeout_count) == 0:
                msg = _('Timeout migrating for %s. nwfilter not found.')
                raise exception.Error(msg % instance_ref.name)
            time.sleep(1)

    def live_migration(self, ctxt, instance_ref, dest,
                       post_method, recover_method, block_migration=False):
        """Spawning live_migration operation for distributing high-load.

        :params ctxt: security context
        :params instance_ref:
            nova.db.sqlalchemy.models.Instance object
            instance object that is migrated.
        :params dest: destination host
        :params block_migration: destination host
        :params post_method:
            post operation method.
            expected nova.compute.manager.post_live_migration.
        :params recover_method:
            recovery method when any exception occurs.
            expected nova.compute.manager.recover_live_migration.
        :params block_migration: if true, do block migration.

        """

        greenthread.spawn(self._live_migration, ctxt, instance_ref, dest,
                          post_method, recover_method, block_migration)

    def _live_migration(self, ctxt, instance_ref, dest, post_method,
                        recover_method, block_migration=False):
        """Do live migration.

        :params ctxt: security context
        :params instance_ref:
            nova.db.sqlalchemy.models.Instance object
            instance object that is migrated.
        :params dest: destination host
        :params post_method:
            post operation method.
            expected nova.compute.manager.post_live_migration.
        :params recover_method:
            recovery method when any exception occurs.
            expected nova.compute.manager.recover_live_migration.

        """

        # Do live migration.
        try:
            if block_migration:
                flaglist = FLAGS.block_migration_flag.split(',')
            else:
                flaglist = FLAGS.live_migration_flag.split(',')
            flagvals = [getattr(libvirt, x.strip()) for x in flaglist]
            logical_sum = reduce(lambda x, y: x | y, flagvals)

            dom = self._conn.lookupByName(instance_ref.name)
            dom.migrateToURI(FLAGS.live_migration_uri % dest,
                             logical_sum,
                             None,
                             FLAGS.live_migration_bandwidth)

        except Exception:
            recover_method(ctxt, instance_ref, dest, block_migration)
            raise

        # Waiting for completion of live_migration.
        timer = utils.LoopingCall(f=None)

        def wait_for_live_migration():
            """waiting for live migration completion"""
            try:
                self.get_info(instance_ref.name)['state']
            except exception.NotFound:
                timer.stop()
                post_method(ctxt, instance_ref, dest, block_migration)

        timer.f = wait_for_live_migration
        timer.start(interval=0.5, now=True)

    def pre_block_migration(self, ctxt, instance_ref, disk_info_json):
        """Preparation block migration.

        :params ctxt: security context
        :params instance_ref:
            nova.db.sqlalchemy.models.Instance object
            instance object that is migrated.
        :params disk_info_json:
            json strings specified in get_instance_disk_info

        """
        disk_info = utils.loads(disk_info_json)

        # make instance directory
        instance_dir = os.path.join(FLAGS.instances_path, instance_ref['name'])
        if os.path.exists(instance_dir):
            raise exception.DestinationDiskExists(path=instance_dir)
        os.mkdir(instance_dir)

        for info in disk_info:
            base = os.path.basename(info['path'])
            # Get image type and create empty disk image, and
            # create backing file in case of qcow2.
            instance_disk = os.path.join(instance_dir, base)
            if not info['backing_file']:
                utils.execute('qemu-img', 'create', '-f', info['type'],
                              instance_disk, info['local_gb'])

            else:
                # Creating backing file follows same way as spawning instances.
                backing_file = os.path.join(FLAGS.instances_path,
                                            '_base', info['backing_file'])

                if not os.path.exists(backing_file):
                    self._cache_image(fn=self._fetch_image,
                        context=ctxt,
                        target=info['path'],
                        fname=info['backing_file'],
                        cow=FLAGS.use_cow_images,
                        image_id=instance_ref['image_ref'],
                        user_id=instance_ref['user_id'],
                        project_id=instance_ref['project_id'],
                        size=instance_ref['local_gb'])

                utils.execute('qemu-img', 'create', '-f', info['type'],
                          '-o', 'backing_file=%s' % backing_file,
                          instance_disk, info['local_gb'])

        # if image has kernel and ramdisk, just download
        # following normal way.
        if instance_ref['kernel_id']:
            user = manager.AuthManager().get_user(instance_ref['user_id'])
            project = manager.AuthManager().get_project(
                instance_ref['project_id'])
            self._fetch_image(nova_context.get_admin_context(),
                              os.path.join(instance_dir, 'kernel'),
                              instance_ref['kernel_id'],
                              user,
                              project)
            if instance_ref['ramdisk_id']:
                self._fetch_image(nova_context.get_admin_context(),
                                  os.path.join(instance_dir, 'ramdisk'),
                                  instance_ref['ramdisk_id'],
                                  user,
                                  project)

    def post_live_migration_at_destination(self, ctxt,
                                           instance_ref,
                                           network_info,
                                           block_migration):
        """Post operation of live migration at destination host.

        :params ctxt: security context
        :params instance_ref:
            nova.db.sqlalchemy.models.Instance object
            instance object that is migrated.
        :params network_info: instance network infomation
        :params : block_migration: if true, post operation of block_migraiton.
        """
        # Define migrated instance, otherwise, suspend/destroy does not work.
        dom_list = self._conn.listDefinedDomains()
        if instance_ref.name not in dom_list:
            instance_dir = os.path.join(FLAGS.instances_path,
                                        instance_ref.name)
            xml_path = os.path.join(instance_dir, 'libvirt.xml')
            # In case of block migration, destination does not have
            # libvirt.xml
            if not os.path.isfile(xml_path):
                xml = self.to_xml(instance_ref, network_info=network_info)
                f = open(os.path.join(instance_dir, 'libvirt.xml'), 'w+')
                f.write(xml)
                f.close()
            # libvirt.xml should be made by to_xml(), but libvirt
            # does not accept to_xml() result, since uuid is not
            # included in to_xml() result.
            dom = self._lookup_by_name(instance_ref.name)
            self._conn.defineXML(dom.XMLDesc(0))

    def get_instance_disk_info(self, ctxt, instance_ref):
        """Preparation block migration.

        :params ctxt: security context
        :params instance_ref:
            nova.db.sqlalchemy.models.Instance object
            instance object that is migrated.
        :return:
            json strings with below format.
           "[{'path':'disk', 'type':'raw', 'local_gb':'10G'},...]"

        """
        disk_info = self._get_instance_disk_info(instance_ref)
        return utils.dumps(disk_info)

    def _get_instance_disk_info(self, instance_ref):
        disk_info = []

        virt_dom = self._lookup_by_name(instance_ref.name)
        xml = virt_dom.XMLDesc(0)
        doc = libxml2.parseDoc(xml)
        disk_nodes = doc.xpathEval('//devices/disk')
        path_nodes = doc.xpathEval('//devices/disk/source')
        driver_nodes = doc.xpathEval('//devices/disk/driver')

        for cnt, path_node in enumerate(path_nodes):
            disk_type = disk_nodes[cnt].get_properties().getContent()
            path = path_node.get_properties().getContent()

            if disk_type != 'file':
                LOG.debug(_('skipping %(path)s since it looks like volume') %
                          locals())
                continue

            # In case of libvirt.xml, disk type can be obtained
            # by the below statement.
            # -> disk_type = driver_nodes[cnt].get_properties().getContent()
            # but this xml is generated by kvm, format is slightly different.
            disk_type = \
                driver_nodes[cnt].get_properties().get_next().getContent()
            if disk_type == 'raw':
                size = int(os.path.getsize(path))
                backing_file = ""
            else:
                out, err = utils.execute('qemu-img', 'info', path)
                size = [i.split('(')[1].split()[0] for i in out.split('\n')
                    if i.strip().find('virtual size') >= 0]
                size = int(size[0])

                backing_file = [i.split('actual path:')[1].strip()[:-1]
                    for i in out.split('\n') if 0 <= i.find('backing file')]
                backing_file = os.path.basename(backing_file[0])

            # block migration needs same/larger size of empty image on the
            # destination host. since qemu-img creates bit smaller size image
            # depending on original image size, fixed value is necessary.
            for unit, divisor in [('G', 1024 ** 3), ('M', 1024 ** 2),
                                  ('K', 1024), ('', 1)]:
                if size / divisor == 0:
                    continue
                if size % divisor != 0:
                    size = size / divisor + 1
                else:
                    size = size / divisor
                size = str(size) + unit
                break

            disk_info.append({'type': disk_type, 'path': path,
                              'local_gb': size, 'backing_file': backing_file})

        return disk_info

    def unfilter_instance(self, instance_ref, network_info):
        """See comments of same method in firewall_driver."""
        self.firewall_driver.unfilter_instance(instance_ref,
                                               network_info=network_info)

    def update_host_status(self):
        """See xenapi_conn.py implementation."""
        pass

    def get_host_stats(self, refresh=False):
        """See xenapi_conn.py implementation."""
        pass

    def host_power_action(self, host, action):
        """Reboots, shuts down or powers up the host."""
        pass

    def set_host_enabled(self, host, enabled):
        """Sets the specified host's ability to accept new instances."""
        pass

    @exception.wrap_exception()
    def migrate_disk_and_power_off(self, instance, dest):
        LOG.debug(_("Instance %s: Starting migrate_disk_and_power_off"),
                   instance['name'])

        disk_info = self._get_instance_disk_info(instance)

        # NOTE(oda): migrate_disk_and_power_off should take argument
        # network_info. fortunately there is no problem not calling 
        # unplug now.
        self.destroy(instance, network_info=[], cleanup=False)

        # copy disks to destination
        # if disk type is qcow2, convert to raw then send to dest.
        # rename instance dir to +_resize at first for using
        # shared storage for instance dir (eg. NFS).
        same_host = (dest == self.get_host_ip_addr())
        inst_base = "%s/%s" % (FLAGS.instances_path, instance['name'])
        inst_base_resize = inst_base + "_resize"
        utils.execute('mv', inst_base, inst_base_resize)
        if same_host:
            utils.execute('mkdir', '-p', inst_base)
        else:
            utils.execute('ssh', dest, 'mkdir', '-p', inst_base)
        for info in disk_info:
            # assume inst_base == dirname(info['path'])
            to_path = "%s:%s" % (dest, info['path'])
            fname = os.path.basename(info['path'])
            from_path = os.path.join(inst_base_resize, fname)
            if info['type'] == 'qcow2':
                tmp_path = from_path + "_rbase"
                utils.execute('qemu-img', 'convert', '-f', 'qcow2',
                              '-O', 'raw', from_path, tmp_path)
                if same_host:
                    utils.execute('mv', tmp_path, info['path'])
                else:
                    utils.execute('scp', tmp_path, to_path)
                    utils.execute('rm', '-f', tmp_path)
            else:  # raw
                if same_host:
                    utils.execute('cp', from_path, info['path']) 
                else:
                    utils.execute('scp', from_path, to_path) 

        return utils.dumps(disk_info)

    def _wait_for_running(self, instance_name):
        try:
            state = self.get_info(instance_name)['state']
        except exception.NotFound:
            msg = _("During wait running, %s disappeared.") % instance_name
            LOG.error(msg)
            raise utils.LoopingCallDone

        if state == power_state.RUNNING:
            msg = _("Instance %s running successfully.") % instance_name
            LOG.info(msg)
            raise utils.LoopingCallDone

    @exception.wrap_exception()
    def finish_migration(self, context, instance, disk_info, network_info,
                         resize_instance):
        LOG.debug(_("Instance %s: Starting finish_migration"),
                   instance['name'])

        # resize disks. only "disk" and "disk.local" are necessary.
        disk_info = utils.loads(disk_info)
        for info in disk_info:
            fname = os.path.basename(info['path'])
            if fname == 'disk':
                if FLAGS.libvirt_single_local_disk:
                    size = instance['local_gb'] * 1024 * 1024 * 1024
                else:
                    size = FLAGS.minimum_root_size
                disk.extend(info['path'], size)
            elif fname == 'disk.local':
                disk.extend(info['path'],
                            instance['local_gb'] * 1024 * 1024 * 1024)
<<<<<<< HEAD

        xml = self.to_xml(instance, network_info, use_raw_image=True)
=======
            if FLAGS.use_cow_images:
                # back to qcow2 (no backing_file though) so that snapshot
                # will be available
                path_qcow = info['path'] + '_qcow'
                utils.execute('qemu-img', 'convert', '-f', 'raw',
                        '-O', 'qcow2', info['path'], path_qcow)
                utils.execute('mv', path_qcow, info['path'])

        xml = self.to_xml(instance, network_info)
>>>>>>> 68e13b5c

        self.plug_vifs(instance, network_info)
        self.firewall_driver.setup_basic_filtering(instance, network_info)
        self.firewall_driver.prepare_instance_filter(instance, network_info)
        # assume _create_image do nothing if a target file exists.
        # TODO(oda): injecting files is not necessary
        self._create_image(context, instance, xml,
                                      network_info=network_info,
                                      block_device_info=None)

        domain = self._create_new_domain(xml)

        self.firewall_driver.apply_instance_filter(instance, network_info)

        timer = utils.LoopingCall(self._wait_for_running, instance['name'])
        return timer.start(interval=0.5, now=True)

    @exception.wrap_exception()
    def revert_migration(self, instance, network_info):
        LOG.debug(_("Instance %s: Starting revert_migration"),
                   instance['name'])

        inst_base = "%s/%s" % (FLAGS.instances_path, instance['name'])
        inst_base_resize = inst_base + "_resize"
        utils.execute('mv', inst_base_resize, inst_base)

        xml_path = os.path.join(inst_base, 'libvirt.xml')
        xml = open(xml_path).read()

        self.plug_vifs(instance, network_info)
        self.firewall_driver.setup_basic_filtering(instance, network_info)
        self.firewall_driver.prepare_instance_filter(instance, network_info)
        # images already exist
        domain = self._create_new_domain(xml)
        self.firewall_driver.apply_instance_filter(instance, network_info)

        timer = utils.LoopingCall(self._wait_for_running, instance['name'])
        return timer.start(interval=0.5, now=True)<|MERGE_RESOLUTION|>--- conflicted
+++ resolved
@@ -1099,7 +1099,7 @@
             raise exception.InvalidDevicePath(path=device_path)
 
     def _prepare_xml_info(self, instance, network_info, rescue,
-                          block_device_info=None, use_raw_image=False):
+                          block_device_info=None):
         block_device_mapping = driver.block_device_info_get_mapping(
             block_device_info)
 
@@ -1110,7 +1110,7 @@
         inst_type_id = instance['instance_type_id']
         inst_type = instance_types.get_instance_type(inst_type_id)
 
-        if FLAGS.use_cow_images and not use_raw_image:
+        if FLAGS.use_cow_images:
             driver_type = 'qcow2'
         else:
             driver_type = 'raw'
@@ -1204,11 +1204,11 @@
         return xml_info
 
     def to_xml(self, instance, network_info, rescue=False,
-               block_device_info=None, use_raw_image=False):
+               block_device_info=None):
         # TODO(termie): cache?
         LOG.debug(_('instance %s: starting toXML method'), instance['name'])
         xml_info = self._prepare_xml_info(instance, network_info, rescue,
-                                          block_device_info, use_raw_image)
+                                          block_device_info)
         xml = str(Template(self.libvirt_xml, searchList=[xml_info]))
         LOG.debug(_('instance %s: finished toXML method'), instance['name'])
         return xml
@@ -2017,10 +2017,6 @@
             elif fname == 'disk.local':
                 disk.extend(info['path'],
                             instance['local_gb'] * 1024 * 1024 * 1024)
-<<<<<<< HEAD
-
-        xml = self.to_xml(instance, network_info, use_raw_image=True)
-=======
             if FLAGS.use_cow_images:
                 # back to qcow2 (no backing_file though) so that snapshot
                 # will be available
@@ -2030,7 +2026,6 @@
                 utils.execute('mv', path_qcow, info['path'])
 
         xml = self.to_xml(instance, network_info)
->>>>>>> 68e13b5c
 
         self.plug_vifs(instance, network_info)
         self.firewall_driver.setup_basic_filtering(instance, network_info)
