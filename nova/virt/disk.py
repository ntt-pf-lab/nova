# vim: tabstop=4 shiftwidth=4 softtabstop=4

# Copyright 2010 United States Government as represented by the
# Administrator of the National Aeronautics and Space Administration.
#
# Copyright 2011, Piston Cloud Computing, Inc.
#
# All Rights Reserved.
#
# Copyright 2011 NTT
# All Rights Reserved.
#
#    Licensed under the Apache License, Version 2.0 (the "License"); you may
#    not use this file except in compliance with the License. You may obtain
#    a copy of the License at
#
#         http://www.apache.org/licenses/LICENSE-2.0
#
#    Unless required by applicable law or agreed to in writing, software
#    distributed under the License is distributed on an "AS IS" BASIS, WITHOUT
#    WARRANTIES OR CONDITIONS OF ANY KIND, either express or implied. See the
#    License for the specific language governing permissions and limitations
#    under the License.
"""
Utility methods to resize, repartition, and modify disk images.

Includes injection of SSH PGP keys into authorized_keys file.

"""

import json
import os
import tempfile
import time
import shutil

from nova import context
from nova import db
from nova import exception
from nova import flags
from nova import log as logging
from nova import utils


LOG = logging.getLogger('nova.compute.disk')
FLAGS = flags.FLAGS
flags.DEFINE_integer('minimum_root_size', 1024 * 1024 * 1024 * 10,
                     'minimum size in bytes of root partition')
flags.DEFINE_integer('block_size', 1024 * 1024 * 256,
                     'block_size to use for dd')
flags.DEFINE_string('injected_network_template',
                    utils.abspath('virt/interfaces.template'),
                    'Template file for injected network')
flags.DEFINE_integer('timeout_nbd', 10,
                     'time to wait for a NBD device coming up')
flags.DEFINE_integer('max_nbd_devices', 16,
                     'maximum number of possible nbd devices')

# NOTE(yamahata): DEFINE_list() doesn't work because the command may
#                 include ','. For example,
#                 mkfs.ext3 -O dir_index,extent -E stride=8,stripe-width=16
#                 --label %(fs_label)s %(target)s
#
#                 DEFINE_list() parses its argument by
#                 [s.strip() for s in argument.split(self._token)]
#                 where self._token = ','
#                 No escape nor exceptional handling for ','.
#                 DEFINE_list() doesn't give us what we need.
flags.DEFINE_multistring('virt_mkfs',
                         ['windows=mkfs.ntfs --fast --label %(fs_label)s '
                          '%(target)s',
                          # NOTE(yamahata): vfat case
                          #'windows=mkfs.vfat -n %(fs_label)s %(target)s',
                          'linux=mkfs.ext3 -L %(fs_label)s -F %(target)s',
                          'default=mkfs.ext3 -L %(fs_label)s -F %(target)s'],
                         'mkfs commands for ephemeral device. The format is'
                         '<os_type>=<mkfs command>')


_MKFS_COMMAND = {}
_DEFAULT_MKFS_COMMAND = None


for s in FLAGS.virt_mkfs:
    # NOTE(yamahata): mkfs command may includes '=' for its options.
    #                 So item.partition('=') doesn't work here
    os_type, mkfs_command = s.split('=', 1)
    if os_type:
        _MKFS_COMMAND[os_type] = mkfs_command
    if os_type == 'default':
        _DEFAULT_MKFS_COMMAND = mkfs_command


def mkfs(os_type, fs_label, target):
    mkfs_command = (_MKFS_COMMAND.get(os_type, _DEFAULT_MKFS_COMMAND) or
                    '') % locals()
    if mkfs_command:
        utils.execute(*mkfs_command.split())


def extend(image, size):
    """Increase image to size"""
    try:
        file_size = os.path.getsize(image)
    except OSError, e:
        desc = _("Failed to get size of image: %s") % image
        raise exception.ProcessExecutionError(stderr=e,
                                              description=desc)

    if file_size >= size:
        return

    # backup image
    image_org = image + '.org'
    shutil.copyfile(image, image_org)

    try:
        utils.execute('qemu-img', 'resize', image, size)
        # NOTE(vish): attempts to resize filesystem
        utils.execute('e2fsck', '-fp', image, check_exit_code=False)
        utils.execute('resize2fs', image, check_exit_code=False)
        os.remove(image_org)
    except exception.ProcessExecutionError, e:
        # rollback
        os.remove(image)
        os.rename(image_org, image)
        raise e

def inject_data(image, key=None, net=None, metadata=None,
                partition=None, nbd=False, tune2fs=True):
    """Injects a ssh key and optionally net data into a disk image.

    it will mount the image as a fully partitioned disk and attempt to inject
    into the specified partition number.

    If partition is not specified it mounts the image as a single partition.

    """
    device = _link_device(image, nbd)
    try:
        if not partition is None:
            # create partition
            out, err = utils.execute('kpartx', '-a', device, run_as_root=True)
            if err:
                cmd = ('kpartx', '-a', device)
                desc = _('Failed to load partition')
                raise exception.ProcessExecutionError(stdout=out,
                                                      stderr=err,
                                                      cmd=cmd,
                                                      description=desc)
            mapped_device = '/dev/mapper/%sp%s' % (device.split('/')[-1],
                                                   partition)
        else:
            mapped_device = device

        try:
            # We can only loopback mount raw images. If the device isn't there,
            # it's normally because it's a .vmdk or a .vdi etc
            if not os.path.exists(mapped_device):
                desc = _('Mapped device was not found (we can only inject'
                                     ' raw disk images): %s' %
                                      mapped_device)
                raise exception.ProcessExecutionError(description=desc)

            if tune2fs:
                # Configure ext2fs so that it doesn't auto-check every N boots
                out, err = utils.execute('tune2fs', '-c', 0, '-i', 0,
                                         mapped_device, run_as_root=True)
                if err:
                    cmd = ('tune2fs', '-c', 0, '-i', 0, mapped_device)
                    desc = _('Failed to tune2fs')
                    raise exception.ProcessExecutionError(stdout=out,
                                                          stderr=err,
                                                          cmd=cmd,
                                                          description=desc)
            tmpdir = tempfile.mkdtemp()
            try:
                # mount loopback to dir
                out, err = utils.execute('mount', mapped_device, tmpdir,
                                         run_as_root=True)
                if err:
                    cmd = ('mount', mapped_device, tmpdir)
                    desc = _('Failed to mount filesystem')
                    raise exception.ProcessExecutionError(stdout=out,
                                                          stderr=err,
                                                          cmd=cmd,
                                                          description=desc)

                try:
                    inject_data_into_fs(tmpdir, key, net, metadata,
                                        utils.execute)
                finally:
                    # unmount device
                    utils.execute('umount', mapped_device, run_as_root=True)
            finally:
                # remove temporary directory
                utils.execute('rmdir', tmpdir)
        finally:
            if not partition is None:
                # remove partitions
                utils.execute('kpartx', '-d', device, run_as_root=True)
    finally:
        _unlink_device(device, nbd)


def setup_container(image, container_dir=None, nbd=False):
    """Setup the LXC container.

    It will mount the loopback image to the container directory in order
    to create the root filesystem for the container.

    LXC does not support qcow2 images yet.
    """
    try:
        device = []
        device = _link_device(image, nbd)
        utils.execute('mount', device, container_dir, run_as_root=True)
    except Exception, exn:
        LOG.exception(_('Failed to mount filesystem: %s'), exn)
        _unlink_device(device, nbd)


def destroy_container(target, instance, nbd=False):
    """Destroy the container once it terminates.

    It will umount the container that is mounted, try to find the loopback
    device associated with the container and delete it.

    LXC does not support qcow2 images yet.
    """
<<<<<<< HEAD
    container_dir = '%s/rootfs' % target
=======
    if not instance:
        LOG.exception(_('instance is invalid'))
        return

>>>>>>> 47676b94
    out, err = utils.execute('mount', run_as_root=True)
    for loop in out.splitlines():
        for loop_split in loop.split():
            if container_dir == loop_split:
                if instance['name'] in loop_split:
                    device = loop.split()[0]

    try:
        utils.execute('umount', container_dir, run_as_root=True)
        _unlink_device(device, nbd)
    except Exception, exn:
        LOG.exception(_('Failed to remove container: %s'), exn)


def _link_device(image, nbd):
    """Link image to device using loopback or nbd"""

    if nbd:
        device = _allocate_device()
        utils.execute('qemu-nbd', '-c', device, image, run_as_root=True)
        # NOTE(vish): this forks into another process, so give it a chance
        #             to set up before continuuing
        for i in xrange(FLAGS.timeout_nbd):
            if os.path.exists("/sys/block/%s/pid" % os.path.basename(device)):
                return device
            time.sleep(1)
        raise exception.InvalidDevicePath(path=device)
    else:
        out, err = utils.execute('losetup', '--find', '--show', image,
                                 run_as_root=True)
        if err:
            cmd = ('losetup', '--find', '--show', image)
            desc = _('Could not attach image to loopback')
            raise exception.ProcessExecutionError(stdout=out,
                                                  stderr=err,
                                                  cmd=cmd,
                                                  description=desc)
        return out.strip()


def _unlink_device(device, nbd):
    """Unlink image from device using loopback or nbd"""
    if nbd:
        utils.execute('qemu-nbd', '-d', device, run_as_root=True)
        _free_device(device)
    else:
        utils.execute('losetup', '--detach', device, run_as_root=True)


_DEVICES = ['/dev/nbd%s' % i for i in xrange(FLAGS.max_nbd_devices)]


def _allocate_device():
    # NOTE(vish): This assumes no other processes are allocating nbd devices.
    #             It may race cause a race condition if multiple
    #             workers are running on a given machine.

    while True:
        if not _DEVICES:
            raise exception.Error(_('No free nbd devices'))
        device = _DEVICES.pop()
        if not os.path.exists("/sys/block/%s/pid" % os.path.basename(device)):
            break
    return device


def _free_device(device):
    _DEVICES.append(device)


def inject_data_into_fs(fs, key, net, metadata, execute):
    """Injects data into a filesystem already mounted by the caller.
    Virt connections can call this directly if they mount their fs
    in a different way to inject_data
    """
    if key:
        _inject_key_into_fs(key, fs, execute=execute)
    if net:
        _inject_net_into_fs(net, fs, execute=execute)
    if metadata:
        _inject_metadata_into_fs(metadata, fs, execute=execute)


def _inject_metadata_into_fs(metadata, fs, execute=None):
    metadata_path = os.path.join(fs, "meta.js")
    metadata = dict([(m.key, m.value) for m in metadata])

    utils.execute('tee', metadata_path,
                  process_input=json.dumps(metadata), run_as_root=True)


def _inject_key_into_fs(key, fs, execute=None):
    """Add the given public ssh key to root's authorized_keys.

    key is an ssh key string.
    fs is the path to the base of the filesystem into which to inject the key.
    """
    sshdir = os.path.join(fs, 'root', '.ssh')
    utils.execute('mkdir', '-p', sshdir, run_as_root=True)
    utils.execute('chown', 'root', sshdir, run_as_root=True)
    utils.execute('chmod', '700', sshdir, run_as_root=True)
    keyfile = os.path.join(sshdir, 'authorized_keys')
    utils.execute('tee', '-a', keyfile,
                  process_input='\n' + key.strip() + '\n', run_as_root=True)


def _inject_net_into_fs(net, fs, execute=None):
    """Inject /etc/network/interfaces into the filesystem rooted at fs.

    net is the contents of /etc/network/interfaces.
    """
    netdir = os.path.join(os.path.join(fs, 'etc'), 'network')
    utils.execute('mkdir', '-p', netdir, run_as_root=True)
    utils.execute('chown', 'root:root', netdir, run_as_root=True)
    utils.execute('chmod', 755, netdir, run_as_root=True)
    netfile = os.path.join(netdir, 'interfaces')
    utils.execute('tee', netfile, process_input=net, run_as_root=True)<|MERGE_RESOLUTION|>--- conflicted
+++ resolved
@@ -228,14 +228,11 @@
 
     LXC does not support qcow2 images yet.
     """
-<<<<<<< HEAD
-    container_dir = '%s/rootfs' % target
-=======
     if not instance:
         LOG.exception(_('instance is invalid'))
         return
 
->>>>>>> 47676b94
+    container_dir = '%s/rootfs' % target
     out, err = utils.execute('mount', run_as_root=True)
     for loop in out.splitlines():
         for loop_split in loop.split():
