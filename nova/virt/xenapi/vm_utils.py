--- conflicted
+++ resolved
@@ -27,11 +27,8 @@
 from nova.auth.manager import AuthManager
 from nova.compute import instance_types
 from nova.compute import power_state
-<<<<<<< HEAD
+from nova.virt import images
 from nova.virt.xenapi.volume_utils import StorageError
-=======
-from nova.virt import images
->>>>>>> d7ca22cc
 
 XENAPI_POWER_STATE = {
     'Halted': power_state.SHUTDOWN,
@@ -47,7 +44,14 @@
     """
     The class that wraps the helper methods together.
     """
-    def __init__(self):
+    def __init__(self, session):
+        return
+
+    @classmethod
+    def late_import(cls):
+        """
+        Load XenAPI module in for helper class
+        """
         global XenAPI
         if XenAPI is None:
             XenAPI = __import__('XenAPI')
