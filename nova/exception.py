--- conflicted
+++ resolved
@@ -866,13 +866,12 @@
     message = _("Insufficient free memory on compute node to start %(uuid)s.")
 
 
-<<<<<<< HEAD
 class RevokeCertException(NovaException):
     message = _("Certificate revocation failed")
-=======
+
+
 class FileError(Error):
     """Error in file operation."""
     def __init__(self, inner_exception=None):
         self.inner_exception = inner_exception
-        super(FileError, self).__init__(str(inner_exception))
->>>>>>> e9a12506
+        super(FileError, self).__init__(str(inner_exception))