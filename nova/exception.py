# vim: tabstop=4 shiftwidth=4 softtabstop=4

# Copyright 2010 United States Government as represented by the
# Administrator of the National Aeronautics and Space Administration.
# All Rights Reserved.
# Copyright 2011 NTT
# All Rights Reserved.
#
#    Licensed under the Apache License, Version 2.0 (the "License"); you may
#    not use this file except in compliance with the License. You may obtain
#    a copy of the License at
#
#         http://www.apache.org/licenses/LICENSE-2.0
#
#    Unless required by applicable law or agreed to in writing, software
#    distributed under the License is distributed on an "AS IS" BASIS, WITHOUT
#    WARRANTIES OR CONDITIONS OF ANY KIND, either express or implied. See the
#    License for the specific language governing permissions and limitations
#    under the License.

"""Nova base exception handling.

Includes decorator for re-raising Nova-type exceptions.

SHOULD include dedicated exception logging.

"""

from functools import wraps
import sys

from nova import log as logging

LOG = logging.getLogger('nova.exception')


class ProcessExecutionError(IOError):
    def __init__(self, stdout=None, stderr=None, exit_code=None, cmd=None,
                 description=None):
        if description is None:
            description = _('Unexpected error while running command.')
        if exit_code is None:
            exit_code = '-'
        message = _('%(description)s\nCommand: %(cmd)s\n'
                    'Exit code: %(exit_code)s\nStdout: %(stdout)r\n'
                    'Stderr: %(stderr)r') % locals()
        IOError.__init__(self, message)


class Error(Exception):
    def __init__(self, message=None):
        super(Error, self).__init__(message)


class ApiError(Error):
    def __init__(self, message='Unknown', code=None):
        self.msg = message
        self.code = code
        if code:
            outstr = '%s: %s' % (code, message)
        else:
            outstr = '%s' % message
        super(ApiError, self).__init__(outstr)


class RebuildRequiresActiveInstance(Error):
    pass


class DBError(Error):
    """Wraps an implementation specific exception."""
    def __init__(self, inner_exception=None):
        self.inner_exception = inner_exception
        super(DBError, self).__init__(str(inner_exception))


def wrap_db_error(f):
    def _wrap(*args, **kwargs):
        try:
            return f(*args, **kwargs)
        except Exception, e:
            LOG.exception(_('DB exception wrapped.'))
            raise DBError(e)
    _wrap.func_name = f.func_name
    return _wrap


def wrap_exception(notifier=None, publisher_id=None, event_type=None,
                   level=None):
    """This decorator wraps a method to catch any exceptions that may
    get thrown. It logs the exception as well as optionally sending
    it to the notification system.
    """
    # TODO(sandy): Find a way to import nova.notifier.api so we don't have
    # to pass it in as a parameter. Otherwise we get a cyclic import of
    # nova.notifier.api -> nova.utils -> nova.exception :(
    def inner(f):
        def wrapped(*args, **kw):
            try:
                return f(*args, **kw)
            except Exception, e:
                # Save exception since it can be clobbered during processing
                # below before we can re-raise
                exc_info = sys.exc_info()

                if notifier:
                    payload = dict(args=args, exception=e)
                    payload.update(kw)

                    # Use a temp vars so we don't shadow
                    # our outer definitions.
                    temp_level = level
                    if not temp_level:
                        temp_level = notifier.ERROR

                    temp_type = event_type
                    if not temp_type:
                        # If f has multiple decorators, they must use
                        # functools.wraps to ensure the name is
                        # propagated.
                        temp_type = f.__name__

                    notifier.notify(publisher_id, temp_type, temp_level,
                                    payload)

                if (not isinstance(e, Error) and
                    not isinstance(e, NovaException)):
                    #exc_type, exc_value, exc_traceback = sys.exc_info()
                    LOG.exception(_('Uncaught exception'))
                    #logging.error(traceback.extract_stack(exc_traceback))
                    raise Error(str(e))

                # re-raise original exception since it may have been clobbered
                raise exc_info[0], exc_info[1], exc_info[2]

        return wraps(f)(wrapped)
    return inner


class NovaException(Exception):
    """Base Nova Exception

    To correctly use this class, inherit from it and define
    a 'message' property. That message will get printf'd
    with the keyword arguments provided to the constructor.

    """
    message = _("An unknown exception occurred.")

    def __init__(self, **kwargs):
        self.kwargs = kwargs
        try:
            self._error_string = self.message % kwargs

        except Exception:
            # at least get the core message out if something happened
            self._error_string = self.message

    def __str__(self):
        return self._error_string


class ImagePaginationFailed(NovaException):
    message = _("Failed to paginate through images from image service")


class VirtualInterfaceCreateException(NovaException):
    message = _("Virtual Interface creation failed")


class VirtualInterfaceMacAddressException(NovaException):
    message = _("5 attempts to create virtual interface"
                "with unique mac address failed")


class TerminateVolumeException(NovaException):
    message = _("Volume termination failed")


class NetworkInitHostException(NovaException):
    message = _("Network host initialization failed")


class NetworkAllocateException(NovaException):
    message = _("Network resource allocation failed")


class NetworkDeallocateException(NovaException):
    message = _("Network resource deallocation failed")


class NetworkGetNwInfoException(NovaException):
    message = _("Network info get failed")


class NetworkCreateException(NovaException):
    message = _("Network creation failed")


class NotAuthorized(NovaException):
    message = _("Not authorized.")

    def __init__(self, *args, **kwargs):
        super(NotAuthorized, self).__init__(**kwargs)


class AdminRequired(NotAuthorized):
    message = _("User does not have admin privileges")


class InstanceBusy(NovaException):
    message = _("Instance %(instance_id)s is busy. (%(task_state)s)")


class InstanceSnapshotting(InstanceBusy):
    message = _("Instance %(instance_id)s is currently snapshotting.")


class InstanceBackingUp(InstanceBusy):
    message = _("Instance %(instance_id)s is currently being backed up.")


class Invalid(NovaException):
    message = _("Unacceptable parameters.")


class InvalidSignature(Invalid):
    message = _("Invalid signature %(signature)s for user %(user)s.")


class InvalidInput(Invalid):
    message = _("Invalid input received") + ": %(reason)s"


class InvalidInstanceType(Invalid):
    message = _("Invalid instance type %(instance_type)s.")


class InvalidVolumeType(Invalid):
    message = _("Invalid volume type %(volume_type)s.")


class InvalidPortRange(Invalid):
    message = _("Invalid port range %(from_port)s:%(to_port)s.")


class InvalidIpProtocol(Invalid):
    message = _("Invalid IP protocol %(protocol)s.")


class InvalidContentType(Invalid):
    message = _("Invalid content type %(content_type)s.")


class InvalidCidr(Invalid):
    message = _("Invalid cidr %(cidr)s.")


# Cannot be templated as the error syntax varies.
# msg needs to be constructed when raised.
class InvalidParameterValue(Invalid):
    message = _("%(err)s")


class InstanceNotRunning(Invalid):
    message = _("Instance %(instance_id)s is not running.")


class InstanceNotSuspended(Invalid):
    message = _("Instance %(instance_id)s is not suspended.")


class InstanceNotInRescueMode(Invalid):
    message = _("Instance %(instance_id)s is not in rescue mode")


class InstanceSuspendFailure(Invalid):
    message = _("Failed to suspend instance") + ": %(reason)s"


class InstanceResumeFailure(Invalid):
    message = _("Failed to resume server") + ": %(reason)s."


class InstanceRebootFailure(Invalid):
    message = _("Failed to reboot instance") + ": %(reason)s"


class ServiceUnavailable(Invalid):
    message = _("Service is unavailable at this time.")


class VolumeServiceUnavailable(ServiceUnavailable):
    message = _("Volume service is unavailable at this time.")


class ComputeServiceUnavailable(ServiceUnavailable):
    message = _("Compute service is unavailable at this time.")


class UnableToMigrateToSelf(Invalid):
    message = _("Unable to migrate instance (%(instance_id)s) "
                "to current host (%(host)s).")


class SourceHostUnavailable(Invalid):
    message = _("Original compute host is unavailable at this time.")


class InvalidHypervisorType(Invalid):
    message = _("The supplied hypervisor type of is invalid.")


class DestinationHypervisorTooOld(Invalid):
    message = _("The instance requires a newer hypervisor version than "
                "has been provided.")


class DestinationDiskExists(Invalid):
    message = _("The supplied disk path (%(path)s) already exists, "
                "it is expected not to exist.")


class InvalidDevicePath(Invalid):
    message = _("The supplied device path (%(path)s) is invalid.")


class InvalidCPUInfo(Invalid):
    message = _("Unacceptable CPU info") + ": %(reason)s"


class InvalidVLANTag(Invalid):
    message = _("VLAN tag is not appropriate for the port group "
                "%(bridge)s. Expected VLAN tag is %(tag)s, "
                "but the one associated with the port group is %(pgroup)s.")


class InvalidVLANPortGroup(Invalid):
    message = _("vSwitch which contains the port group %(bridge)s is "
                "not associated with the desired physical adapter. "
                "Expected vSwitch is %(expected)s, but the one associated "
                "is %(actual)s.")


class InvalidDiskFormat(Invalid):
    message = _("Disk format %(disk_format)s is not acceptable")


class ImageUnacceptable(Invalid):
    message = _("Image %(image_id)s is unacceptable") + ": %(reason)s"


class InstanceUnacceptable(Invalid):
    message = _("Instance %(instance_id)s is unacceptable") + ": %(reason)s"


class InvalidEc2Id(Invalid):
    message = _("Ec2 id %(ec2_id)s is unacceptable.")


class NotFound(NovaException):
    message = _("Resource could not be found.")

    def __init__(self, *args, **kwargs):
        super(NotFound, self).__init__(**kwargs)


class FlagNotSet(NotFound):
    message = _("Required flag %(flag)s not set.")


class InstanceNotFound(NotFound):
    message = _("Instance %(instance_id)s could not be found.")


class VolumeNotFound(NotFound):
    message = _("Volume %(volume_id)s could not be found.")


class VolumeNotFoundForInstance(VolumeNotFound):
    message = _("Volume not found for instance %(instance_id)s.")


class VolumeMetadataNotFound(NotFound):
    message = _("Volume %(volume_id)s has no metadata with "
                "key %(metadata_key)s.")


class NoVolumeTypesFound(NotFound):
    message = _("Zero volume types found.")


class VolumeTypeNotFound(NotFound):
    message = _("Volume type %(volume_type_id)s could not be found.")


class VolumeTypeNotFoundByName(VolumeTypeNotFound):
    message = _("Volume type with name %(volume_type_name)s "
                "could not be found.")


class VolumeTypeExtraSpecsNotFound(NotFound):
    message = _("Volume Type %(volume_type_id)s has no extra specs with "
                "key %(extra_specs_key)s.")


class SnapshotNotFound(NotFound):
    message = _("Snapshot %(snapshot_id)s could not be found.")


class VolumeIsBusy(NovaException):
    message = _("deleting volume %(volume_name)s that has snapshot")


class ExportDeviceNotFoundForVolume(NotFound):
    message = _("No export device found for volume %(volume_id)s.")


class ISCSITargetNotFoundForVolume(NotFound):
    message = _("No target id found for volume %(volume_id)s.")


class DiskNotFound(NotFound):
    message = _("No disk at %(location)s")


class InvalidImageRef(Invalid):
    message = _("Invalid image href %(image_href)s.")


class ListingImageRefsNotSupported(Invalid):
    message = _("Some images have been stored via hrefs."
        + " This version of the api does not support displaying image hrefs.")


class ImageNotFound(NotFound):
    message = _("Image %(image_id)s could not be found.")


class KernelNotFoundForImage(ImageNotFound):
    message = _("Kernel not found for image %(image_id)s.")


class UserNotFound(NotFound):
    message = _("User %(user_id)s could not be found.")


class ProjectNotFound(NotFound):
    message = _("Project %(project_id)s could not be found.")


class ProjectMembershipNotFound(NotFound):
    message = _("User %(user_id)s is not a member of project %(project_id)s.")


class UserRoleNotFound(NotFound):
    message = _("Role %(role_id)s could not be found.")


class StorageRepositoryNotFound(NotFound):
    message = _("Cannot find SR to read/write VDI.")


class NetworkNotCreated(NovaException):
    message = _("%(req)s is required to create a network.")


class NetworkNotFound(NotFound):
    message = _("Network %(network_id)s could not be found.")


class NetworkNotFoundForBridge(NetworkNotFound):
    message = _("Network could not be found for bridge %(bridge)s")


class NetworkNotFoundForUUID(NetworkNotFound):
    message = _("Network could not be found for uuid %(uuid)s")


class NetworkNotFoundForCidr(NetworkNotFound):
    message = _("Network could not be found with cidr %(cidr)s.")


class NetworkNotFoundForInstance(NetworkNotFound):
    message = _("Network could not be found for instance %(instance_id)s.")


class NoNetworksFound(NotFound):
    message = _("No networks defined.")


class NetworkNotFoundForProject(NotFound):
    message = _("Either Network uuid %(network_uuid)s is not present or "
                "is not assigned to the project %(project_id)s.")


class NetworkHostNotSet(NovaException):
    message = _("Host is not set to the network (%(network_id)s).")


class DatastoreNotFound(NotFound):
    message = _("Could not find the datastore reference(s) which the VM uses.")


class FixedIpNotFound(NotFound):
    message = _("No fixed IP associated with id %(id)s.")


class FixedIpNotFoundForAddress(FixedIpNotFound):
    message = _("Fixed ip not found for address %(address)s.")


class FixedIpNotFoundForInstance(FixedIpNotFound):
    message = _("Instance %(instance_id)s has zero fixed ips.")


class FixedIpNotFoundForNetworkHost(FixedIpNotFound):
    message = _("Network host %(host)s has zero fixed ips "
                "in network %(network_id)s.")


class FixedIpNotFoundForSpecificInstance(FixedIpNotFound):
    message = _("Instance %(instance_id)s doesn't have fixed ip '%(ip)s'.")


class FixedIpNotFoundForVirtualInterface(FixedIpNotFound):
    message = _("Virtual interface %(vif_id)s has zero associated fixed ips.")


class FixedIpNotFoundForHost(FixedIpNotFound):
    message = _("Host %(host)s has zero fixed ips.")


class FixedIpNotFoundForNetwork(FixedIpNotFound):
    message = _("Fixed IP address (%(address)s) does not exist in "
                "network (%(network_uuid)s).")


class FixedIpAlreadyInUse(NovaException):
    message = _("Fixed IP address %(address)s is already in use.")


class FixedIpInvalid(Invalid):
    message = _("Fixed IP address %(address)s is invalid.")


class NoMoreFixedIps(NovaException):
    message = _("Zero fixed ips available.")


class NoFixedIpsDefined(NotFound):
    message = _("Zero fixed ips could be found.")


class FloatingIpNotFound(NotFound):
    message = _("Floating ip not found for id %(id)s.")


class FloatingIpNotFoundForAddress(FloatingIpNotFound):
    message = _("Floating ip not found for address %(address)s.")


class LinkIpNotFound(NotFound):
    message = _("Local link IP not found for %(interface)s. %(reason)s")


class FloatingIpNotFoundForProject(FloatingIpNotFound):
    message = _("Floating ip not found for project %(project_id)s.")


class FloatingIpNotFoundForHost(FloatingIpNotFound):
    message = _("Floating ip not found for host %(host)s.")


class NoMoreFloatingIps(FloatingIpNotFound):
    message = _("Zero floating ips available.")


class FloatingIpAlreadyInUse(NovaException):
    message = _("Floating ip %(address)s already in use by %(fixed_ip)s.")


class NoFloatingIpsDefined(NotFound):
    message = _("Zero floating ips exist.")


class KeypairNotFound(NotFound):
    message = _("Keypair %(keypair_name)s not found for user %(user_id)s")


class CertificateNotFound(NotFound):
    message = _("Certificate %(certificate_id)s not found.")


class ServiceNotFound(NotFound):
    message = _("Service %(service_id)s could not be found.")


class HostNotFound(NotFound):
    message = _("Host %(host)s could not be found.")


class ComputeHostNotFound(HostNotFound):
    message = _("Compute host %(host)s could not be found.")


class HostBinaryNotFound(NotFound):
    message = _("Could not find binary %(binary)s on host %(host)s.")


class AuthTokenNotFound(NotFound):
    message = _("Auth token %(token)s could not be found.")


class AccessKeyNotFound(NotFound):
    message = _("Access Key %(access_key)s could not be found.")


class QuotaNotFound(NotFound):
    message = _("Quota could not be found")


class ProjectQuotaNotFound(QuotaNotFound):
    message = _("Quota for project %(project_id)s could not be found.")


class SecurityGroupNotFound(NotFound):
    message = _("Security group %(security_group_id)s not found.")


class SecurityGroupNotFoundForProject(SecurityGroupNotFound):
    message = _("Security group %(security_group_id)s not found "
                "for project %(project_id)s.")


class SecurityGroupNotFoundForRule(SecurityGroupNotFound):
    message = _("Security group with rule %(rule_id)s not found.")


class SecurityGroupExistsForInstance(Invalid):
    message = _("Security group %(security_group_id)s is already associated"
                 " with the instance %(instance_id)s")


class SecurityGroupNotExistsForInstance(Invalid):
    message = _("Security group %(security_group_id)s is not associated with"
                 " the instance %(instance_id)s")


class MigrationNotFound(NotFound):
    message = _("Migration %(migration_id)s could not be found.")


class MigrationNotFoundByStatus(MigrationNotFound):
    message = _("Migration not found for instance %(instance_id)s "
                "with status %(status)s.")


class ConsolePoolNotFound(NotFound):
    message = _("Console pool %(pool_id)s could not be found.")


class ConsolePoolNotFoundForHostType(NotFound):
    message = _("Console pool of type %(console_type)s "
                "for compute host %(compute_host)s "
                "on proxy host %(host)s not found.")


class ConsoleNotFound(NotFound):
    message = _("Console %(console_id)s could not be found.")


class ConsoleNotFoundForInstance(ConsoleNotFound):
    message = _("Console for instance %(instance_id)s could not be found.")


class ConsoleNotFoundInPoolForInstance(ConsoleNotFound):
    message = _("Console for instance %(instance_id)s "
                "in pool %(pool_id)s could not be found.")


class NoInstanceTypesFound(NotFound):
    message = _("Zero instance types found.")


class InstanceTypeNotFound(NotFound):
    message = _("Instance type %(instance_type_id)s could not be found.")


class InstanceTypeNotFoundByName(InstanceTypeNotFound):
    message = _("Instance type with name %(instance_type_name)s "
                "could not be found.")


class FlavorNotFound(NotFound):
    message = _("Flavor %(flavor_id)s could not be found.")


class ZoneNotFound(NotFound):
    message = _("Zone %(zone_id)s could not be found.")


class SchedulerHostFilterNotFound(NotFound):
    message = _("Scheduler Host Filter %(filter_name)s could not be found.")


class SchedulerCostFunctionNotFound(NotFound):
    message = _("Scheduler cost function %(cost_fn_str)s could"
                " not be found.")


class SchedulerWeightFlagNotFound(NotFound):
    message = _("Scheduler weight flag not found: %(flag_name)s")


class InstanceMetadataNotFound(NotFound):
    message = _("Instance %(instance_id)s has no metadata with "
                "key %(metadata_key)s.")


class InstanceTypeExtraSpecsNotFound(NotFound):
    message = _("Instance Type %(instance_type_id)s has no extra specs with "
                "key %(extra_specs_key)s.")


class LDAPObjectNotFound(NotFound):
    message = _("LDAP object could not be found")


class LDAPUserNotFound(LDAPObjectNotFound):
    message = _("LDAP user %(user_id)s could not be found.")


class LDAPGroupNotFound(LDAPObjectNotFound):
    message = _("LDAP group %(group_id)s could not be found.")


class LDAPGroupMembershipNotFound(NotFound):
    message = _("LDAP user %(user_id)s is not a member of group %(group_id)s.")


class FileNotFound(NotFound):
    message = _("File %(file_path)s could not be found.")


class NoFilesFound(NotFound):
    message = _("Zero files could be found.")


class SwitchNotFoundForNetworkAdapter(NotFound):
    message = _("Virtual switch associated with the "
                "network adapter %(adapter)s not found.")


class NetworkAdapterNotFound(NotFound):
    message = _("Network adapter %(adapter)s could not be found.")


class ClassNotFound(NotFound):
    message = _("Class %(class_name)s could not be found: %(exception)s")


class NotAllowed(NovaException):
    message = _("Action not allowed.")


class GlobalRoleNotAllowed(NotAllowed):
    message = _("Unable to use global role %(role_id)s")


class ImageRotationNotAllowed(NovaException):
    message = _("Rotation is not allowed for snapshots")


class RotationRequiredForBackup(NovaException):
    message = _("Rotation param is required for backup image_type")


#TODO(bcwaldon): EOL this exception!
class Duplicate(NovaException):
    def __init__(self, *args, **kwargs):
        super(Duplicate, self).__init__(**kwargs)


class KeyPairExists(Duplicate):
    message = _("Key pair %(key_name)s already exists.")


class UserExists(Duplicate):
    message = _("User %(user)s already exists.")


class LDAPUserExists(UserExists):
    message = _("LDAP user %(user)s already exists.")


class LDAPGroupExists(Duplicate):
    message = _("LDAP group %(group)s already exists.")


class LDAPMembershipExists(Duplicate):
    message = _("User %(uid)s is already a member of "
                "the group %(group_dn)s")


class ProjectExists(Duplicate):
    message = _("Project %(project)s already exists.")


class InstanceExists(Duplicate):
    message = _("Instance %(name)s already exists.")


class InvalidSharedStorage(NovaException):
    message = _("%(path)s is on shared storage: %(reason)s")


class MigrationError(NovaException):
    message = _("Migration error") + ": %(reason)s"


class MalformedRequestBody(NovaException):
    message = _("Malformed message body: %(reason)s")


class PasteConfigNotFound(NotFound):
    message = _("Could not find paste config at %(path)s")


class PasteAppNotFound(NotFound):
    message = _("Could not load paste app '%(name)s' from %(path)s")


class VSANovaAccessParamNotFound(Invalid):
    message = _("Nova access parameters were not specified.")


class VirtualStorageArrayNotFound(NotFound):
    message = _("Virtual Storage Array %(id)d could not be found.")


class VirtualStorageArrayNotFoundByName(NotFound):
    message = _("Virtual Storage Array %(name)s could not be found.")


class CannotResizeToSameSize(NovaException):
    message = _("When resizing, instances must change size!")


class CannotResizeToSmallerSize(NovaException):
    message = _("Resizing to a smaller size is not supported.")


class ImageTooLarge(NovaException):
    message = _("Image is larger than instance type allows")


class ZoneRequestError(Error):
    def __init__(self, message=None):
        if message is None:
            message = _("1 or more Zones could not complete the request")
        super(ZoneRequestError, self).__init__(message=message)


class InsufficientFreeMemory(NovaException):
    message = _("Insufficient free memory on compute node to start %(uuid)s.")


<<<<<<< HEAD
class RevokeCertException(NovaException):
    message = _("Certificate revocation failed")


class FileError(Error):
    """Error in file operation."""
    def __init__(self, inner_exception=None):
        self.inner_exception = inner_exception
        super(FileError, self).__init__(str(inner_exception))


class InvalidRPCConnectionReuse(NovaException):
    message = _("It is not allowed to use that RPC Connection once again.")
=======
class EventLogNotFound(NotFound):
    message = _("EventLog Not Found.")
>>>>>>> 1c3d01a2
<|MERGE_RESOLUTION|>--- conflicted
+++ resolved
@@ -866,7 +866,6 @@
     message = _("Insufficient free memory on compute node to start %(uuid)s.")
 
 
-<<<<<<< HEAD
 class RevokeCertException(NovaException):
     message = _("Certificate revocation failed")
 
@@ -880,7 +879,7 @@
 
 class InvalidRPCConnectionReuse(NovaException):
     message = _("It is not allowed to use that RPC Connection once again.")
-=======
+
+
 class EventLogNotFound(NotFound):
-    message = _("EventLog Not Found.")
->>>>>>> 1c3d01a2
+    message = _("EventLog Not Found.")