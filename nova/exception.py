--- conflicted
+++ resolved
@@ -173,7 +173,6 @@
                 "with unique mac address failed")
 
 
-<<<<<<< HEAD
 class TerminateVolumeException(NovaException):
     message = _("Volume termination failed")
 
@@ -196,10 +195,6 @@
 
 class NetworkCreateException(NovaException):
     message = _("Network creation failed")
-=======
-class RevokeCertException(NovaException):
-    message = _("Certificate revocation failed")
->>>>>>> 86bd570c
 
 
 class NotAuthorized(NovaException):
@@ -868,4 +863,8 @@
 
 
 class InsufficientFreeMemory(NovaException):
-    message = _("Insufficient free memory on compute node to start %(uuid)s.")+    message = _("Insufficient free memory on compute node to start %(uuid)s.")
+
+
+class RevokeCertException(NovaException):
+    message = _("Certificate revocation failed")