# vim: tabstop=4 shiftwidth=4 softtabstop=4

# Copyright 2010 OpenStack LLC.
# All Rights Reserved.
#
#    Licensed under the Apache License, Version 2.0 (the "License"); you may
#    not use this file except in compliance with the License. You may obtain
#    a copy of the License at
#
#         http://www.apache.org/licenses/LICENSE-2.0
#
#    Unless required by applicable law or agreed to in writing, software
#    distributed under the License is distributed on an "AS IS" BASIS, WITHOUT
#    WARRANTIES OR CONDITIONS OF ANY KIND, either express or implied. See the
#    License for the specific language governing permissions and limitations
#    under the License.

"""
Test suites for 'common' code used throughout the OpenStack HTTP API.
"""

import webob.exc
import xml.dom.minidom as minidom

from webob import Request

from nova import test
from nova.api.openstack import common


class LimiterTest(test.TestCase):
    """
    Unit tests for the `nova.api.openstack.common.limited` method which takes
    in a list of items and, depending on the 'offset' and 'limit' GET params,
    returns a subset or complete set of the given items.
    """

    def setUp(self):
        """ Run before each test. """
        super(LimiterTest, self).setUp()
        self.tiny = range(1)
        self.small = range(10)
        self.medium = range(1000)
        self.large = range(10000)

    def test_limiter_offset_zero(self):
        """ Test offset key works with 0. """
        req = Request.blank('/?offset=0')
        self.assertEqual(common.limited(self.tiny, req), self.tiny)
        self.assertEqual(common.limited(self.small, req), self.small)
        self.assertEqual(common.limited(self.medium, req), self.medium)
        self.assertEqual(common.limited(self.large, req), self.large[:1000])

    def test_limiter_offset_medium(self):
        """ Test offset key works with a medium sized number. """
        req = Request.blank('/?offset=10')
        self.assertEqual(common.limited(self.tiny, req), [])
        self.assertEqual(common.limited(self.small, req), self.small[10:])
        self.assertEqual(common.limited(self.medium, req), self.medium[10:])
        self.assertEqual(common.limited(self.large, req), self.large[10:1010])

    def test_limiter_offset_over_max(self):
        """ Test offset key works with a number over 1000 (max_limit). """
        req = Request.blank('/?offset=1001')
        self.assertEqual(common.limited(self.tiny, req), [])
        self.assertEqual(common.limited(self.small, req), [])
        self.assertEqual(common.limited(self.medium, req), [])
        self.assertEqual(
            common.limited(self.large, req), self.large[1001:2001])

    def test_limiter_offset_blank(self):
        """ Test offset key works with a blank offset. """
        req = Request.blank('/?offset=')
        self.assertRaises(
            webob.exc.HTTPBadRequest, common.limited, self.tiny, req)

    def test_limiter_offset_bad(self):
        """ Test offset key works with a BAD offset. """
        req = Request.blank(u'/?offset=\u0020aa')
        self.assertRaises(
            webob.exc.HTTPBadRequest, common.limited, self.tiny, req)

    def test_limiter_nothing(self):
        """ Test request with no offset or limit """
        req = Request.blank('/')
        self.assertEqual(common.limited(self.tiny, req), self.tiny)
        self.assertEqual(common.limited(self.small, req), self.small)
        self.assertEqual(common.limited(self.medium, req), self.medium)
        self.assertEqual(common.limited(self.large, req), self.large[:1000])

    def test_limiter_limit_zero(self):
        """ Test limit of zero. """
        req = Request.blank('/?limit=0')
        self.assertEqual(common.limited(self.tiny, req), self.tiny)
        self.assertEqual(common.limited(self.small, req), self.small)
        self.assertEqual(common.limited(self.medium, req), self.medium)
        self.assertEqual(common.limited(self.large, req), self.large[:1000])

    def test_limiter_limit_medium(self):
        """ Test limit of 10. """
        req = Request.blank('/?limit=10')
        self.assertEqual(common.limited(self.tiny, req), self.tiny)
        self.assertEqual(common.limited(self.small, req), self.small)
        self.assertEqual(common.limited(self.medium, req), self.medium[:10])
        self.assertEqual(common.limited(self.large, req), self.large[:10])

    def test_limiter_limit_over_max(self):
        """ Test limit of 3000. """
        req = Request.blank('/?limit=3000')
        self.assertEqual(common.limited(self.tiny, req), self.tiny)
        self.assertEqual(common.limited(self.small, req), self.small)
        self.assertEqual(common.limited(self.medium, req), self.medium)
        self.assertEqual(common.limited(self.large, req), self.large[:1000])

    def test_limiter_limit_and_offset(self):
        """ Test request with both limit and offset. """
        items = range(2000)
        req = Request.blank('/?offset=1&limit=3')
        self.assertEqual(common.limited(items, req), items[1:4])
        req = Request.blank('/?offset=3&limit=0')
        self.assertEqual(common.limited(items, req), items[3:1003])
        req = Request.blank('/?offset=3&limit=1500')
        self.assertEqual(common.limited(items, req), items[3:1003])
        req = Request.blank('/?offset=3000&limit=10')
        self.assertEqual(common.limited(items, req), [])

    def test_limiter_custom_max_limit(self):
        """ Test a max_limit other than 1000. """
        items = range(2000)
        req = Request.blank('/?offset=1&limit=3')
        self.assertEqual(
            common.limited(items, req, max_limit=2000), items[1:4])
        req = Request.blank('/?offset=3&limit=0')
        self.assertEqual(
            common.limited(items, req, max_limit=2000), items[3:])
        req = Request.blank('/?offset=3&limit=2500')
        self.assertEqual(
            common.limited(items, req, max_limit=2000), items[3:])
        req = Request.blank('/?offset=3000&limit=10')
        self.assertEqual(common.limited(items, req, max_limit=2000), [])

    def test_limiter_negative_limit(self):
        """ Test a negative limit. """
        req = Request.blank('/?limit=-3000')
        self.assertRaises(
            webob.exc.HTTPBadRequest, common.limited, self.tiny, req)

    def test_limiter_negative_offset(self):
        """ Test a negative offset. """
        req = Request.blank('/?offset=-30')
        self.assertRaises(
            webob.exc.HTTPBadRequest, common.limited, self.tiny, req)


class PaginationParamsTest(test.TestCase):
    """
    Unit tests for the `nova.api.openstack.common.get_pagination_params`
    method which takes in a request object and returns 'marker' and 'limit'
    GET params.
    """

    def test_no_params(self):
        """ Test no params. """
        req = Request.blank('/')
        self.assertEqual(common.get_pagination_params(req), {})

    def test_valid_marker(self):
        """ Test valid marker param. """
        req = Request.blank('/?marker=1')
        self.assertEqual(common.get_pagination_params(req), {'marker': 1})

    def test_invalid_marker(self):
        """ Test invalid marker param. """
        req = Request.blank('/?marker=-2')
        self.assertRaises(
            webob.exc.HTTPBadRequest, common.get_pagination_params, req)

    def test_valid_limit(self):
        """ Test valid limit param. """
        req = Request.blank('/?limit=10')
        self.assertEqual(common.get_pagination_params(req), {'limit': 10})

    def test_invalid_limit(self):
        """ Test invalid limit param. """
        req = Request.blank('/?limit=-2')
        self.assertRaises(
            webob.exc.HTTPBadRequest, common.get_pagination_params, req)

    def test_valid_limit_and_marker(self):
        """ Test valid limit and marker parameters. """
        req = Request.blank('/?limit=20&marker=40')
        self.assertEqual(common.get_pagination_params(req),
                         {'marker': 40, 'limit': 20})


class MiscFunctionsTest(test.TestCase):

    def test_remove_version_from_href(self):
        fixture = 'http://www.testsite.com/v1.1/images'
        expected = 'http://www.testsite.com/images'
        actual = common.remove_version_from_href(fixture)
        self.assertEqual(actual, expected)

    def test_remove_version_from_href_2(self):
        fixture = 'http://www.testsite.com/v1.1/'
        expected = 'http://www.testsite.com/'
        actual = common.remove_version_from_href(fixture)
        self.assertEqual(actual, expected)

    def test_remove_version_from_href_3(self):
        fixture = 'http://www.testsite.com/v10.10'
        expected = 'http://www.testsite.com'
        actual = common.remove_version_from_href(fixture)
        self.assertEqual(actual, expected)

    def test_remove_version_from_href_4(self):
        fixture = 'http://www.testsite.com/v1.1/images/v10.5'
        expected = 'http://www.testsite.com/images/v10.5'
        actual = common.remove_version_from_href(fixture)
        self.assertEqual(actual, expected)

    def test_remove_version_from_href_bad_request(self):
        fixture = 'http://www.testsite.com/1.1/images'
        self.assertRaises(ValueError,
                          common.remove_version_from_href,
                          fixture)

    def test_remove_version_from_href_bad_request_2(self):
        fixture = 'http://www.testsite.com/v/images'
        self.assertRaises(ValueError,
                          common.remove_version_from_href,
                          fixture)

    def test_remove_version_from_href_bad_request_3(self):
        fixture = 'http://www.testsite.com/v1.1images'
        self.assertRaises(ValueError,
                          common.remove_version_from_href,
                          fixture)

    def test_get_id_from_href(self):
        fixture = 'http://www.testsite.com/dir/45'
        actual = common.get_id_from_href(fixture)
        expected = 45
        self.assertEqual(actual, expected)

    def test_get_id_from_href_bad_request(self):
        fixture = 'http://45'
        self.assertRaises(ValueError,
                          common.get_id_from_href,
                          fixture)

<<<<<<< HEAD

class MetadataXMLSerializationTest(test.TestCase):

    def test_index_xml(self):
        serializer = common.MetadataXMLSerializer()
        fixture = {
            'metadata': {
                'one': 'two',
                'three': 'four',
            },
        }
        output = serializer.serialize(fixture, 'index')
        actual = minidom.parseString(output.replace("  ", ""))

        expected = minidom.parseString("""
            <metadata xmlns="http://docs.openstack.org/compute/api/v1.1">
                <meta key="three">
                    four
                </meta>
                <meta key="one">
                    two
                </meta>
            </metadata>
        """.replace("  ", ""))

        self.assertEqual(expected.toxml(), actual.toxml())

    def test_index_xml_null(self):
        serializer = common.MetadataXMLSerializer()
        fixture = {
            'metadata': {
                None: None,
            },
        }
        output = serializer.serialize(fixture, 'index')
        actual = minidom.parseString(output.replace("  ", ""))

        expected = minidom.parseString("""
            <metadata xmlns="http://docs.openstack.org/compute/api/v1.1">
                <meta key="None">
                    None
                </meta>
            </metadata>
        """.replace("  ", ""))

        self.assertEqual(expected.toxml(), actual.toxml())

    def test_index_xml_unicode(self):
        serializer = common.MetadataXMLSerializer()
        fixture = {
            'metadata': {
                u'three': u'Jos\xe9',
            },
        }
        output = serializer.serialize(fixture, 'index')
        actual = minidom.parseString(output.replace("  ", ""))

        expected = minidom.parseString(u"""
            <metadata xmlns="http://docs.openstack.org/compute/api/v1.1">
                <meta key="three">
                    Jos\xe9
                </meta>
            </metadata>
        """.encode("UTF-8").replace("  ", ""))

        self.assertEqual(expected.toxml(), actual.toxml())

    def test_show_xml(self):
        serializer = common.MetadataXMLSerializer()
        fixture = {
            'meta': {
                'one': 'two',
            },
        }
        output = serializer.serialize(fixture, 'show')
        actual = minidom.parseString(output.replace("  ", ""))

        expected = minidom.parseString("""
            <meta xmlns="http://docs.openstack.org/compute/api/v1.1" key="one">
                two
            </meta>
        """.replace("  ", ""))

        self.assertEqual(expected.toxml(), actual.toxml())

    def test_update_item_xml(self):
        serializer = common.MetadataXMLSerializer()
        fixture = {
            'meta': {
                'one': 'two',
            },
        }
        output = serializer.serialize(fixture, 'update')
        actual = minidom.parseString(output.replace("  ", ""))

        expected = minidom.parseString("""
            <meta xmlns="http://docs.openstack.org/compute/api/v1.1" key="one">
                two
            </meta>
        """.replace("  ", ""))

        self.assertEqual(expected.toxml(), actual.toxml())

    def test_create_xml(self):
        serializer = common.MetadataXMLSerializer()
        fixture = {
            'metadata': {
                'key9': 'value9',
                'key2': 'value2',
                'key1': 'value1',
            },
        }
        output = serializer.serialize(fixture, 'create')
        actual = minidom.parseString(output.replace("  ", ""))

        expected = minidom.parseString("""
            <metadata xmlns="http://docs.openstack.org/compute/api/v1.1">
                <meta key="key2">
                    value2
                </meta>
                <meta key="key9">
                    value9
                </meta>
                <meta key="key1">
                    value1
                </meta>
            </metadata>
        """.replace("  ", ""))

        self.assertEqual(expected.toxml(), actual.toxml())
=======
    def test_get_version_from_href(self):
        fixture = 'http://www.testsite.com/v1.1/images'
        expected = '1.1'
        actual = common.get_version_from_href(fixture)
        self.assertEqual(actual, expected)

    def test_get_version_from_href_2(self):
        fixture = 'http://www.testsite.com/v1.1'
        expected = '1.1'
        actual = common.get_version_from_href(fixture)
        self.assertEqual(actual, expected)

    def test_get_version_from_href_default(self):
        fixture = 'http://www.testsite.com/images'
        expected = '1.0'
        actual = common.get_version_from_href(fixture)
        self.assertEqual(actual, expected)
>>>>>>> 986da4b2
<|MERGE_RESOLUTION|>--- conflicted
+++ resolved
@@ -249,11 +249,68 @@
                           common.get_id_from_href,
                           fixture)
 
-<<<<<<< HEAD
+    def test_get_version_from_href(self):
+        fixture = 'http://www.testsite.com/v1.1/images'
+        expected = '1.1'
+        actual = common.get_version_from_href(fixture)
+        self.assertEqual(actual, expected)
+
+    def test_get_version_from_href_2(self):
+        fixture = 'http://www.testsite.com/v1.1'
+        expected = '1.1'
+        actual = common.get_version_from_href(fixture)
+        self.assertEqual(actual, expected)
+
+    def test_get_version_from_href_default(self):
+        fixture = 'http://www.testsite.com/images'
+        expected = '1.0'
+        actual = common.get_version_from_href(fixture)
+        self.assertEqual(actual, expected)
+
+
+class MetadataXMLDeserializationTest(test.TestCase):
+
+    deserializer = common.MetadataXMLDeserializer()
+
+    def test_create(self):
+        request_body = """
+        <metadata xmlns="http://docs.openstack.org/compute/api/v1.1">
+            <meta key='123'>asdf</meta>
+            <meta key='567'>jkl;</meta>
+        </metadata>"""
+        output = self.deserializer.deserialize(request_body, 'create')
+        expected = {"body": {"metadata": {"123": "asdf", "567": "jkl;"}}}
+        self.assertEquals(output, expected)
+
+    def test_create_empty(self):
+        request_body = """
+        <metadata xmlns="http://docs.openstack.org/compute/api/v1.1"/>"""
+        output = self.deserializer.deserialize(request_body, 'create')
+        expected = {"body": {"metadata": {}}}
+        self.assertEquals(output, expected)
+
+    def test_update_all(self):
+        request_body = """
+        <metadata xmlns="http://docs.openstack.org/compute/api/v1.1">
+            <meta key='123'>asdf</meta>
+            <meta key='567'>jkl;</meta>
+        </metadata>"""
+        output = self.deserializer.deserialize(request_body, 'update_all')
+        expected = {"body": {"metadata": {"123": "asdf", "567": "jkl;"}}}
+        self.assertEquals(output, expected)
+
+    def test_update(self):
+        request_body = """
+        <meta xmlns="http://docs.openstack.org/compute/api/v1.1"
+              key='123'>asdf</meta>"""
+        output = self.deserializer.deserialize(request_body, 'update')
+        expected = {"body": {"meta": {"123": "asdf"}}}
+        self.assertEquals(output, expected)
+
 
 class MetadataXMLSerializationTest(test.TestCase):
 
-    def test_index_xml(self):
+    def test_index(self):
         serializer = common.MetadataXMLSerializer()
         fixture = {
             'metadata': {
@@ -277,7 +334,7 @@
 
         self.assertEqual(expected.toxml(), actual.toxml())
 
-    def test_index_xml_null(self):
+    def test_index_null(self):
         serializer = common.MetadataXMLSerializer()
         fixture = {
             'metadata': {
@@ -297,7 +354,7 @@
 
         self.assertEqual(expected.toxml(), actual.toxml())
 
-    def test_index_xml_unicode(self):
+    def test_index_unicode(self):
         serializer = common.MetadataXMLSerializer()
         fixture = {
             'metadata': {
@@ -317,7 +374,7 @@
 
         self.assertEqual(expected.toxml(), actual.toxml())
 
-    def test_show_xml(self):
+    def test_show(self):
         serializer = common.MetadataXMLSerializer()
         fixture = {
             'meta': {
@@ -335,7 +392,31 @@
 
         self.assertEqual(expected.toxml(), actual.toxml())
 
-    def test_update_item_xml(self):
+    def test_update_all(self):
+        serializer = common.MetadataXMLSerializer()
+        fixture = {
+            'metadata': {
+                'key6': 'value6',
+                'key4': 'value4',
+            },
+        }
+        output = serializer.serialize(fixture, 'update_all')
+        actual = minidom.parseString(output.replace("  ", ""))
+
+        expected = minidom.parseString("""
+            <metadata xmlns="http://docs.openstack.org/compute/api/v1.1">
+                <meta key="key6">
+                    value6
+                </meta>
+                <meta key="key4">
+                    value4
+                </meta>
+            </metadata>
+        """.replace("  ", ""))
+
+        self.assertEqual(expected.toxml(), actual.toxml())
+
+    def test_update_item(self):
         serializer = common.MetadataXMLSerializer()
         fixture = {
             'meta': {
@@ -353,7 +434,7 @@
 
         self.assertEqual(expected.toxml(), actual.toxml())
 
-    def test_create_xml(self):
+    def test_create(self):
         serializer = common.MetadataXMLSerializer()
         fixture = {
             'metadata': {
@@ -380,22 +461,8 @@
         """.replace("  ", ""))
 
         self.assertEqual(expected.toxml(), actual.toxml())
-=======
-    def test_get_version_from_href(self):
-        fixture = 'http://www.testsite.com/v1.1/images'
-        expected = '1.1'
-        actual = common.get_version_from_href(fixture)
-        self.assertEqual(actual, expected)
-
-    def test_get_version_from_href_2(self):
-        fixture = 'http://www.testsite.com/v1.1'
-        expected = '1.1'
-        actual = common.get_version_from_href(fixture)
-        self.assertEqual(actual, expected)
-
-    def test_get_version_from_href_default(self):
-        fixture = 'http://www.testsite.com/images'
-        expected = '1.0'
-        actual = common.get_version_from_href(fixture)
-        self.assertEqual(actual, expected)
->>>>>>> 986da4b2
+
+    def test_delete(self):
+        serializer = common.MetadataXMLSerializer()
+        output = serializer.serialize(None, 'delete')
+        self.assertEqual(output, '')