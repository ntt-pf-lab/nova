# vim: tabstop=4 shiftwidth=4 softtabstop=4
#
# Copyright 2010 OpenStack LLC
# Copyright 2011 NTT
# All Rights Reserved.
#
#    Licensed under the Apache License, Version 2.0 (the "License"); you may
#    not use this file except in compliance with the License. You may obtain
#    a copy of the License at
#
#         http://www.apache.org/licenses/LICENSE-2.0
#
#    Unless required by applicable law or agreed to in writing, software
#    distributed under the License is distributed on an "AS IS" BASIS, WITHOUT
#    WARRANTIES OR CONDITIONS OF ANY KIND, either express or implied. See the
#    License for the specific language governing permissions and limitations
#    under the License.

import copy
import eventlet
import mox
import os
import re
import shutil
import sys
import tempfile

from xml.etree.ElementTree import fromstring as xml_to_tree
from xml.dom.minidom import parseString as xml_to_dom

from nova import context
from nova import db
from nova import exception
from nova import flags
from nova import test
from nova import utils
from nova.api.ec2 import cloud
from nova.compute import power_state
from nova.compute import vm_states
from nova.virt.libvirt import connection
from nova.virt.libvirt import firewall

import shutil
import os
import multiprocessing
import sys

from eventlet import greenthread
from eventlet import event

from nose.plugins.attrib import attr
from nova.compute import instance_types
from nova.auth import manager
from nova import network
from nova import image
from nova import virt

libvirt = None
FLAGS = flags.FLAGS


def _concurrency(wait, done, target):
    wait.wait()
    done.send()


class FakeVirDomainSnapshot(object):

    def __init__(self, dom=None):
        self.dom = dom

    def delete(self, flags):
        pass


class FakeVirtDomain(object):

    def __init__(self, fake_xml=None):
        if fake_xml:
            self._fake_dom_xml = fake_xml
        else:
            self._fake_dom_xml = """
                <domain type='kvm'>
                    <devices>
                        <disk type='file'>
                            <source file='filename'/>
                        </disk>
                    </devices>
                </domain>
            """

    def snapshotCreateXML(self, *args):
        return FakeVirDomainSnapshot(self)

    def createWithFlags(self, launch_flags):
        pass

    def XMLDesc(self, *args):
        return self._fake_dom_xml


def _create_network_info(count=1, ipv6=None):
    if ipv6 is None:
        ipv6 = FLAGS.use_ipv6
    fake = 'fake'
    fake_ip = '10.11.12.13'
    fake_ip_2 = '0.0.0.1'
    fake_ip_3 = '0.0.0.1'
    fake_vlan = 100
    fake_bridge_interface = 'eth0'
    network = {'bridge': fake,
               'cidr': fake_ip,
               'cidr_v6': fake_ip,
               'gateway_v6': fake,
               'vlan': fake_vlan,
               'bridge_interface': fake_bridge_interface}
    mapping = {'mac': fake,
               'dhcp_server': '10.0.0.1',
               'gateway': fake,
               'gateway6': fake,
               'ips': [{'ip': fake_ip}, {'ip': fake_ip}]}
    if ipv6:
        mapping['ip6s'] = [{'ip': fake_ip},
                           {'ip': fake_ip_2},
                           {'ip': fake_ip_3}]
    return [(network, mapping) for x in xrange(0, count)]


def _setup_networking(instance_id, ip='1.2.3.4', mac='56:12:12:12:12:12'):
    ctxt = context.get_admin_context()
    network_ref = db.project_get_networks(ctxt,
                                           'fake',
                                           associate=True)[0]
    vif = {'address': mac,
           'network_id': network_ref['id'],
           'instance_id': instance_id}
    vif_ref = db.virtual_interface_create(ctxt, vif)

    fixed_ip = {'address': ip,
                'network_id': network_ref['id'],
                'virtual_interface_id': vif_ref['id']}
    db.fixed_ip_create(ctxt, fixed_ip)
    db.fixed_ip_update(ctxt, ip, {'allocated': True,
                                  'instance_id': instance_id})


class CacheConcurrencyTestCase(test.TestCase):
    def setUp(self):
        super(CacheConcurrencyTestCase, self).setUp()
        self.flags(instances_path='nova.compute.manager')

        def fake_exists(fname):
            basedir = os.path.join(FLAGS.instances_path, '_base')
            if fname == basedir:
                return True
            return False

        def fake_execute(*args, **kwargs):
            pass

        self.stubs.Set(os.path, 'exists', fake_exists)
        self.stubs.Set(utils, 'execute', fake_execute)

    def test_same_fname_concurrency(self):
        """Ensures that the same fname cache runs at a sequentially"""
        conn = connection.LibvirtConnection
        wait1 = eventlet.event.Event()
        done1 = eventlet.event.Event()
        eventlet.spawn(conn._cache_image, _concurrency,
                       'target', 'fname', False, wait1, done1)
        wait2 = eventlet.event.Event()
        done2 = eventlet.event.Event()
        eventlet.spawn(conn._cache_image, _concurrency,
                       'target', 'fname', False, wait2, done2)
        wait2.send()
        eventlet.sleep(0)
        try:
            self.assertFalse(done2.ready())
        finally:
            wait1.send()
        done1.wait()
        eventlet.sleep(0)
        self.assertTrue(done2.ready())

    def test_different_fname_concurrency(self):
        """Ensures that two different fname caches are concurrent"""
        conn = connection.LibvirtConnection
        wait1 = eventlet.event.Event()
        done1 = eventlet.event.Event()
        eventlet.spawn(conn._cache_image, _concurrency,
                       'target', 'fname2', False, wait1, done1)
        wait2 = eventlet.event.Event()
        done2 = eventlet.event.Event()
        eventlet.spawn(conn._cache_image, _concurrency,
                       'target', 'fname1', False, wait2, done2)
        wait2.send()
        eventlet.sleep(0)
        try:
            self.assertTrue(done2.ready())
        finally:
            wait1.send()
            eventlet.sleep(0)


class LibvirtConnTestCase(test.TestCase):

    def setUp(self):
        super(LibvirtConnTestCase, self).setUp()
        connection._late_load_cheetah()
        self.flags(fake_call=True)
        self.user_id = 'fake'
        self.project_id = 'fake'
        self.context = context.RequestContext(self.user_id, self.project_id)
        self.network = utils.import_object(FLAGS.network_manager)
        self.context = context.get_admin_context()
        self.flags(instances_path='')
        self.call_libvirt_dependant_setup = False
        self.test_ip = '10.11.12.13'

    test_instance = {'memory_kb': '1024000',
                     'basepath': '/some/path',
                     'bridge_name': 'br100',
                     'vcpus': 2,
                     'project_id': 'fake',
                     'bridge': 'br101',
                     'image_ref': '123456',
                     'local_gb': 20,
                     'instance_type_id': '5'}  # m1.small

    def lazy_load_library_exists(self):
        """check if libvirt is available."""
        # try to connect libvirt. if fail, skip test.
        try:
            import libvirt
            import libxml2
        except ImportError:
            return False
        global libvirt
        libvirt = __import__('libvirt')
        connection.libvirt = __import__('libvirt')
        connection.libxml2 = __import__('libxml2')
        return True

    def create_fake_libvirt_mock(self, **kwargs):
        """Defining mocks for LibvirtConnection(libvirt is not used)."""

        # A fake libvirt.virConnect
        class FakeLibvirtConnection(object):
            def defineXML(self, xml):
                return FakeVirtDomain()

        # A fake connection.IptablesFirewallDriver
        class FakeIptablesFirewallDriver(object):

            def __init__(self, **kwargs):
                pass

            def setattr(self, key, val):
                self.__setattr__(key, val)

        # A fake VIF driver
        class FakeVIFDriver(object):

            def __init__(self, **kwargs):
                pass

            def setattr(self, key, val):
                self.__setattr__(key, val)

            def plug(self, instance, network, mapping):
                return {
                    'id': 'fake',
                    'bridge_name': 'fake',
                    'mac_address': 'fake',
                    'ip_address': 'fake',
                    'dhcp_server': 'fake',
                    'extra_params': 'fake',
                }

        # Creating mocks
        fake = FakeLibvirtConnection()
        fakeip = FakeIptablesFirewallDriver
        fakevif = FakeVIFDriver()
        # Customizing above fake if necessary
        for key, val in kwargs.items():
            fake.__setattr__(key, val)

        # Inevitable mocks for connection.LibvirtConnection
        self.mox.StubOutWithMock(connection.utils, 'import_class')
        connection.utils.import_class(mox.IgnoreArg()).AndReturn(fakeip)
        self.mox.StubOutWithMock(connection.utils, 'import_object')
        connection.utils.import_object(mox.IgnoreArg()).AndReturn(fakevif)
        self.mox.StubOutWithMock(connection.LibvirtConnection, '_conn')
        connection.LibvirtConnection._conn = fake

    def fake_lookup(self, instance_name):
        return FakeVirtDomain()

    def fake_execute(self, *args):
        open(args[-1], "a").close()

    def create_service(self, **kwargs):
        service_ref = {'host': kwargs.get('host', 'dummy'),
                       'binary': 'nova-compute',
                       'topic': 'compute',
                       'report_count': 0,
                       'availability_zone': 'zone'}

        return db.service_create(context.get_admin_context(), service_ref)

    def test_preparing_xml_info(self):
        conn = connection.LibvirtConnection(True)
        instance_ref = db.instance_create(self.context, self.test_instance)

        result = conn._prepare_xml_info(instance_ref,
                                        _create_network_info(),
                                        False)
        self.assertTrue(len(result['nics']) == 1)

        result = conn._prepare_xml_info(instance_ref,
                                        _create_network_info(2),
                                        False)
        self.assertTrue(len(result['nics']) == 2)

    def test_xml_and_uri_no_ramdisk_no_kernel(self):
        instance_data = dict(self.test_instance)
        self._check_xml_and_uri(instance_data,
                                expect_kernel=False, expect_ramdisk=False)

    def test_xml_and_uri_no_ramdisk(self):
        instance_data = dict(self.test_instance)
        instance_data['kernel_id'] = 'aki-deadbeef'
        self._check_xml_and_uri(instance_data,
                                expect_kernel=True, expect_ramdisk=False)

    def test_xml_and_uri_no_kernel(self):
        instance_data = dict(self.test_instance)
        instance_data['ramdisk_id'] = 'ari-deadbeef'
        self._check_xml_and_uri(instance_data,
                                expect_kernel=False, expect_ramdisk=False)

    def test_xml_and_uri(self):
        instance_data = dict(self.test_instance)
        instance_data['ramdisk_id'] = 'ari-deadbeef'
        instance_data['kernel_id'] = 'aki-deadbeef'
        self._check_xml_and_uri(instance_data,
                                expect_kernel=True, expect_ramdisk=True)

    def test_xml_and_uri_rescue(self):
        instance_data = dict(self.test_instance)
        instance_data['ramdisk_id'] = 'ari-deadbeef'
        instance_data['kernel_id'] = 'aki-deadbeef'
        self._check_xml_and_uri(instance_data, expect_kernel=True,
                                expect_ramdisk=True, rescue=True)

    def test_xml_and_uri_single_local_disk(self):
        self.flags(libvirt_single_local_disk=True)
        instance_data = dict(self.test_instance)
        instance_data['ramdisk_id'] = 'ari-deadbeef'
        instance_data['kernel_id'] = 'aki-deadbeef'
        self._check_xml_and_uri(instance_data,
                                expect_kernel=True, expect_ramdisk=True,
                                single_local_disk=True)

    def test_lxc_container_and_uri(self):
        instance_data = dict(self.test_instance)
        self._check_xml_and_container(instance_data)

    def test_snapshot_in_ami_format(self):
        if not self.lazy_load_library_exists():
            return

        self.flags(image_service='nova.image.fake.FakeImageService')

        # Start test
        image_service = utils.import_object(FLAGS.image_service)

        # Assign image_ref = 3 from nova/images/fakes for testing
        # ami image
        test_instance = copy.deepcopy(self.test_instance)
        test_instance["image_ref"] = "3"

        # Assuming that base image already exists in image_service
        instance_ref = db.instance_create(self.context, test_instance)
        properties = {'instance_id': instance_ref['id'],
                      'user_id': str(self.context.user_id)}
        snapshot_name = 'test-snap'
        sent_meta = {'name': snapshot_name, 'is_public': False,
                     'status': 'creating', 'properties': properties}
        # Create new image. It will be updated in snapshot method
        # To work with it from snapshot, the single image_service is needed
        recv_meta = image_service.create(context, sent_meta)

        self.mox.StubOutWithMock(connection.LibvirtConnection, '_conn')
        connection.LibvirtConnection._conn.lookupByName = self.fake_lookup
        self.mox.StubOutWithMock(connection.utils, 'execute')
        connection.utils.execute = self.fake_execute

        self.mox.ReplayAll()

        conn = connection.LibvirtConnection(False)
        conn.snapshot(self.context, instance_ref, recv_meta['id'])

        snapshot = image_service.show(context, recv_meta['id'])
        self.assertEquals(snapshot['properties']['image_state'], 'available')
        self.assertEquals(snapshot['status'], 'active')
        # ami image treated as a raw disk.
        self.assertEquals(snapshot['disk_format'], 'raw')
        self.assertEquals(snapshot['name'], snapshot_name)

    def test_snapshot_in_raw_format(self):
        if not self.lazy_load_library_exists():
            return

        self.flags(image_service='nova.image.fake.FakeImageService')

        # Start test
        image_service = utils.import_object(FLAGS.image_service)

        # Assuming that base image already exists in image_service
        instance_ref = db.instance_create(self.context, self.test_instance)
        properties = {'instance_id': instance_ref['id'],
                      'user_id': str(self.context.user_id)}
        snapshot_name = 'test-snap'
        sent_meta = {'name': snapshot_name, 'is_public': False,
                     'status': 'creating', 'properties': properties}
        # Create new image. It will be updated in snapshot method
        # To work with it from snapshot, the single image_service is needed
        recv_meta = image_service.create(context, sent_meta)

        self.mox.StubOutWithMock(connection.LibvirtConnection, '_conn')
        connection.LibvirtConnection._conn.lookupByName = self.fake_lookup
        self.mox.StubOutWithMock(connection.utils, 'execute')
        connection.utils.execute = self.fake_execute

        self.mox.ReplayAll()

        conn = connection.LibvirtConnection(False)
        conn.snapshot(self.context, instance_ref, recv_meta['id'])

        snapshot = image_service.show(context, recv_meta['id'])
        self.assertEquals(snapshot['properties']['image_state'], 'available')
        self.assertEquals(snapshot['status'], 'active')
        self.assertEquals(snapshot['disk_format'], 'raw')
        self.assertEquals(snapshot['name'], snapshot_name)

    def test_snapshot_in_qcow2_format(self):
        if not self.lazy_load_library_exists():
            return

        self.flags(image_service='nova.image.fake.FakeImageService')
        self.flags(snapshot_image_format='qcow2')

        # Start test
        image_service = utils.import_object(FLAGS.image_service)

        # Assuming that base image already exists in image_service
        instance_ref = db.instance_create(self.context, self.test_instance)
        properties = {'instance_id': instance_ref['id'],
                      'user_id': str(self.context.user_id)}
        snapshot_name = 'test-snap'
        sent_meta = {'name': snapshot_name, 'is_public': False,
                     'status': 'creating', 'properties': properties}
        # Create new image. It will be updated in snapshot method
        # To work with it from snapshot, the single image_service is needed
        recv_meta = image_service.create(context, sent_meta)

        self.mox.StubOutWithMock(connection.LibvirtConnection, '_conn')
        connection.LibvirtConnection._conn.lookupByName = self.fake_lookup
        self.mox.StubOutWithMock(connection.utils, 'execute')
        connection.utils.execute = self.fake_execute

        self.mox.ReplayAll()

        conn = connection.LibvirtConnection(False)
        conn.snapshot(self.context, instance_ref, recv_meta['id'])

        snapshot = image_service.show(context, recv_meta['id'])
        self.assertEquals(snapshot['properties']['image_state'], 'available')
        self.assertEquals(snapshot['status'], 'active')
        self.assertEquals(snapshot['disk_format'], 'qcow2')
        self.assertEquals(snapshot['name'], snapshot_name)

    def test_snapshot_no_image_architecture(self):
        if not self.lazy_load_library_exists():
            return

        self.flags(image_service='nova.image.fake.FakeImageService')

        # Start test
        image_service = utils.import_object(FLAGS.image_service)

        # Assign image_ref = 2 from nova/images/fakes for testing different
        # base image
        test_instance = copy.deepcopy(self.test_instance)
        test_instance["image_ref"] = "2"

        # Assuming that base image already exists in image_service
        instance_ref = db.instance_create(self.context, test_instance)
        properties = {'instance_id': instance_ref['id'],
                      'user_id': str(self.context.user_id)}
        snapshot_name = 'test-snap'
        sent_meta = {'name': snapshot_name, 'is_public': False,
                     'status': 'creating', 'properties': properties}
        # Create new image. It will be updated in snapshot method
        # To work with it from snapshot, the single image_service is needed
        recv_meta = image_service.create(context, sent_meta)

        self.mox.StubOutWithMock(connection.LibvirtConnection, '_conn')
        connection.LibvirtConnection._conn.lookupByName = self.fake_lookup
        self.mox.StubOutWithMock(connection.utils, 'execute')
        connection.utils.execute = self.fake_execute

        self.mox.ReplayAll()

        conn = connection.LibvirtConnection(False)
        conn.snapshot(self.context, instance_ref, recv_meta['id'])

        snapshot = image_service.show(context, recv_meta['id'])
        self.assertEquals(snapshot['properties']['image_state'], 'available')
        self.assertEquals(snapshot['status'], 'active')
        self.assertEquals(snapshot['name'], snapshot_name)

    def test_attach_invalid_device(self):
        self.create_fake_libvirt_mock()
        connection.LibvirtConnection._conn.lookupByName = self.fake_lookup
        self.mox.ReplayAll()
        conn = connection.LibvirtConnection(False)
        self.assertRaises(exception.InvalidDevicePath,
                          conn.attach_volume,
                          "fake", "bad/device/path", "/dev/fake")

    def test_multi_nic(self):
        instance_data = dict(self.test_instance)
        network_info = _create_network_info(2)
        conn = connection.LibvirtConnection(True)
        instance_ref = db.instance_create(self.context, instance_data)
        xml = conn.to_xml(instance_ref, network_info, False)
        tree = xml_to_tree(xml)
        interfaces = tree.findall("./devices/interface")
        self.assertEquals(len(interfaces), 2)
        parameters = interfaces[0].findall('./filterref/parameter')
        self.assertEquals(interfaces[0].get('type'), 'bridge')
        self.assertEquals(parameters[0].get('name'), 'IP')
        self.assertEquals(parameters[0].get('value'), '10.11.12.13')
        self.assertEquals(parameters[1].get('name'), 'DHCPSERVER')
        self.assertEquals(parameters[1].get('value'), '10.0.0.1')

    def _check_xml_and_container(self, instance):
        user_context = context.RequestContext(self.user_id,
                                              self.project_id)
        instance_ref = db.instance_create(user_context, instance)
        _setup_networking(instance_ref['id'], self.test_ip)

        self.flags(libvirt_type='lxc')
        conn = connection.LibvirtConnection(True)

        uri = conn.get_uri()
        self.assertEquals(uri, 'lxc:///')

        network_info = _create_network_info()
        xml = conn.to_xml(instance_ref, network_info)
        tree = xml_to_tree(xml)

        check = [
        (lambda t: t.find('.').get('type'), 'lxc'),
        (lambda t: t.find('./os/type').text, 'exe'),
        (lambda t: t.find('./devices/filesystem/target').get('dir'), '/')]

        for i, (check, expected_result) in enumerate(check):
            self.assertEqual(check(tree),
                             expected_result,
                             '%s failed common check %d' % (xml, i))

        target = tree.find('./devices/filesystem/source').get('dir')
        self.assertTrue(len(target) > 0)

    def _check_xml_and_uri(self, instance, expect_ramdisk, expect_kernel,
                           rescue=False, single_local_disk=False):
        user_context = context.RequestContext(self.user_id, self.project_id)
        instance_ref = db.instance_create(user_context, instance)
        network_ref = db.project_get_networks(context.get_admin_context(),
                                             self.project_id)[0]

        _setup_networking(instance_ref['id'], self.test_ip)

        type_uri_map = {'qemu': ('qemu:///system',
                             [(lambda t: t.find('.').get('type'), 'qemu'),
                              (lambda t: t.find('./os/type').text, 'hvm'),
                              (lambda t: t.find('./devices/emulator'), None)]),
                        'kvm': ('qemu:///system',
                             [(lambda t: t.find('.').get('type'), 'kvm'),
                              (lambda t: t.find('./os/type').text, 'hvm'),
                              (lambda t: t.find('./devices/emulator'), None)]),
                        'uml': ('uml:///system',
                             [(lambda t: t.find('.').get('type'), 'uml'),
                              (lambda t: t.find('./os/type').text, 'uml')]),
                        'xen': ('xen:///',
                             [(lambda t: t.find('.').get('type'), 'xen'),
                              (lambda t: t.find('./os/type').text, 'linux')]),
                              }

        for hypervisor_type in ['qemu', 'kvm', 'xen']:
            check_list = type_uri_map[hypervisor_type][1]

            if rescue:
                check = (lambda t: t.find('./os/kernel').text.split('/')[1],
                         'kernel.rescue')
                check_list.append(check)
                check = (lambda t: t.find('./os/initrd').text.split('/')[1],
                         'ramdisk.rescue')
                check_list.append(check)
            else:
                if expect_kernel:
                    check = (lambda t: t.find('./os/kernel').text.split(
                        '/')[1], 'kernel')
                else:
                    check = (lambda t: t.find('./os/kernel'), None)
                check_list.append(check)

                if expect_ramdisk:
                    check = (lambda t: t.find('./os/initrd').text.split(
                        '/')[1], 'ramdisk')
                else:
                    check = (lambda t: t.find('./os/initrd'), None)
                check_list.append(check)

        parameter = './devices/interface/filterref/parameter'
        common_checks = [
            (lambda t: t.find('.').tag, 'domain'),
            (lambda t: t.find(parameter).get('name'), 'IP'),
            (lambda t: t.find(parameter).get('value'), '10.11.12.13'),
            (lambda t: t.findall(parameter)[1].get('name'), 'DHCPSERVER'),
            (lambda t: t.findall(parameter)[1].get('value'), '10.0.0.1'),
            (lambda t: t.find('./devices/serial/source').get(
                'path').split('/')[1], 'console.log'),
            (lambda t: t.find('./memory').text, '2097152')]
        if rescue:
            common_checks += [
                (lambda t: t.findall('./devices/disk/source')[0].get(
                    'file').split('/')[1], 'disk.rescue'),
                (lambda t: t.findall('./devices/disk/source')[1].get(
                    'file').split('/')[1], 'disk')]
        else:
            common_checks += [(lambda t: t.findall(
                './devices/disk/source')[0].get('file').split('/')[1],
                               'disk')]
            if single_local_disk:
                common_checks += [(lambda t: len(t.findall(
                    './devices/disk/source')), 1)]
            else:
                common_checks += [(lambda t: t.findall(
                    './devices/disk/source')[1].get('file').split('/')[1],
                               'disk.local')]

        for (libvirt_type, (expected_uri, checks)) in type_uri_map.iteritems():
            self.flags(libvirt_type=libvirt_type)
            conn = connection.LibvirtConnection(True)

            uri = conn.get_uri()
            self.assertEquals(uri, expected_uri)

            network_info = _create_network_info()
            xml = conn.to_xml(instance_ref, network_info, rescue)
            tree = xml_to_tree(xml)
            for i, (check, expected_result) in enumerate(checks):
                self.assertEqual(check(tree),
                                 expected_result,
                                 '%s != %s failed check %d' %
                                 (check(tree), expected_result, i))

            for i, (check, expected_result) in enumerate(common_checks):
                self.assertEqual(check(tree),
                                 expected_result,
                                 '%s != %s failed common check %d' %
                                 (check(tree), expected_result, i))

        # This test is supposed to make sure we don't
        # override a specifically set uri
        #
        # Deliberately not just assigning this string to FLAGS.libvirt_uri and
        # checking against that later on. This way we make sure the
        # implementation doesn't fiddle around with the FLAGS.
        testuri = 'something completely different'
        self.flags(libvirt_uri=testuri)
        for (libvirt_type, (expected_uri, checks)) in type_uri_map.iteritems():
            self.flags(libvirt_type=libvirt_type)
            conn = connection.LibvirtConnection(True)
            uri = conn.get_uri()
            self.assertEquals(uri, testuri)
        db.instance_destroy(user_context, instance_ref['id'])

    def test_update_available_resource_works_correctly(self):
        """Confirm compute_node table is updated successfully."""
        self.flags(instances_path='.')

        # Prepare mocks
        def getVersion():
            return 12003

        def getType():
            return 'qemu'

        def listDomainsID():
            return []

        service_ref = self.create_service(host='dummy')
        self.create_fake_libvirt_mock(getVersion=getVersion,
                                      getType=getType,
                                      listDomainsID=listDomainsID)
        self.mox.StubOutWithMock(connection.LibvirtConnection,
                                 'get_cpu_info')
        connection.LibvirtConnection.get_cpu_info().AndReturn('cpuinfo')

        # Start test
        self.mox.ReplayAll()
        conn = connection.LibvirtConnection(False)
        conn.update_available_resource(self.context, 'dummy')
        service_ref = db.service_get(self.context, service_ref['id'])
        compute_node = service_ref['compute_node'][0]

        if sys.platform.upper() == 'LINUX2':
            self.assertTrue(compute_node['vcpus'] >= 0)
            self.assertTrue(compute_node['memory_mb'] > 0)
            self.assertTrue(compute_node['local_gb'] > 0)
            self.assertTrue(compute_node['vcpus_used'] == 0)
            self.assertTrue(compute_node['memory_mb_used'] > 0)
            self.assertTrue(compute_node['local_gb_used'] > 0)
            self.assertTrue(len(compute_node['hypervisor_type']) > 0)
            self.assertTrue(compute_node['hypervisor_version'] > 0)
        else:
            self.assertTrue(compute_node['vcpus'] >= 0)
            self.assertTrue(compute_node['memory_mb'] == 0)
            self.assertTrue(compute_node['local_gb'] > 0)
            self.assertTrue(compute_node['vcpus_used'] == 0)
            self.assertTrue(compute_node['memory_mb_used'] == 0)
            self.assertTrue(compute_node['local_gb_used'] > 0)
            self.assertTrue(len(compute_node['hypervisor_type']) > 0)
            self.assertTrue(compute_node['hypervisor_version'] > 0)

        db.service_destroy(self.context, service_ref['id'])

    def test_update_resource_info_no_compute_record_found(self):
        """Raise exception if no recorde found on services table."""
        self.flags(instances_path='.')
        self.create_fake_libvirt_mock()

        self.mox.ReplayAll()
        conn = connection.LibvirtConnection(False)
        self.assertRaises(exception.ComputeServiceUnavailable,
                          conn.update_available_resource,
                          self.context, 'dummy')

    def test_ensure_filtering_rules_for_instance_timeout(self):
        """ensure_filtering_fules_for_instance() finishes with timeout."""
        # Skip if non-libvirt environment
        if not self.lazy_load_library_exists():
            return

        # Preparing mocks
        def fake_none(self, *args):
            return

        def fake_raise(self):
            raise libvirt.libvirtError('ERR')

        class FakeTime(object):
            def __init__(self):
                self.counter = 0

            def sleep(self, t):
                self.counter += t

        fake_timer = FakeTime()

        self.create_fake_libvirt_mock()
        instance_ref = db.instance_create(self.context, self.test_instance)
        network_info = _create_network_info()

        # Start test
        self.mox.ReplayAll()
        try:
            conn = connection.LibvirtConnection(False)
            conn.firewall_driver.setattr('setup_basic_filtering', fake_none)
            conn.firewall_driver.setattr('prepare_instance_filter', fake_none)
            conn.firewall_driver.setattr('instance_filter_exists', fake_none)
            conn.ensure_filtering_rules_for_instance(instance_ref,
                                                     network_info,
                                                     time=fake_timer)
        except exception.Error, e:
            c1 = (0 <= e.message.find('Timeout migrating for'))
        self.assertTrue(c1)

        self.assertEqual(29, fake_timer.counter, "Didn't wait the expected "
                                                 "amount of time")

        db.instance_destroy(self.context, instance_ref['id'])

    def test_live_migration_raises_exception(self):
        """Confirms recover method is called when exceptions are raised."""
        # Skip if non-libvirt environment
        if not self.lazy_load_library_exists():
            return

        # Preparing data
        self.compute = utils.import_object(FLAGS.compute_manager)
        instance_dict = {'host': 'fake',
                         'power_state': power_state.RUNNING,
                         'vm_state': vm_states.ACTIVE}
        instance_ref = db.instance_create(self.context, self.test_instance)
        instance_ref = db.instance_update(self.context, instance_ref['id'],
                                          instance_dict)
        vol_dict = {'status': 'migrating', 'size': 1}
        volume_ref = db.volume_create(self.context, vol_dict)
        db.volume_attached(self.context, volume_ref['id'], instance_ref['id'],
                           '/dev/fake')

        # Preparing mocks
        vdmock = self.mox.CreateMock(libvirt.virDomain)
        self.mox.StubOutWithMock(vdmock, "migrateToURI")
        vdmock.migrateToURI(FLAGS.live_migration_uri % 'dest',
                            mox.IgnoreArg(),
                            None, FLAGS.live_migration_bandwidth).\
                            AndRaise(libvirt.libvirtError('ERR'))

        def fake_lookup(instance_name):
            if instance_name == instance_ref.name:
                return vdmock

        self.create_fake_libvirt_mock(lookupByName=fake_lookup)
#        self.mox.StubOutWithMock(self.compute, "recover_live_migration")
        self.mox.StubOutWithMock(self.compute, "rollback_live_migration")
#        self.compute.recover_live_migration(self.context, instance_ref,
#                                             dest='dest')
        self.compute.rollback_live_migration(self.context, instance_ref,
                                            'dest', False)

        #start test
        self.mox.ReplayAll()
        conn = connection.LibvirtConnection(False)
        self.assertRaises(libvirt.libvirtError,
                      conn._live_migration,
                      self.context, instance_ref, 'dest', False,
                      self.compute.rollback_live_migration)

        instance_ref = db.instance_get(self.context, instance_ref['id'])
        self.assertTrue(instance_ref['vm_state'] == vm_states.ACTIVE)
        self.assertTrue(instance_ref['power_state'] == power_state.RUNNING)
        volume_ref = db.volume_get(self.context, volume_ref['id'])
        self.assertTrue(volume_ref['status'] == 'in-use')

        db.volume_destroy(self.context, volume_ref['id'])
        db.instance_destroy(self.context, instance_ref['id'])

    def test_pre_block_migration_works_correctly(self):
        """Confirms pre_block_migration works correctly."""

        # Skip if non-libvirt environment
        if not self.lazy_load_library_exists():
            return

        # Replace instances_path since this testcase creates tmpfile
        tmpdir = tempfile.mkdtemp()
        store = FLAGS.instances_path
        FLAGS.instances_path = tmpdir

        # Test data
        instance_ref = db.instance_create(self.context, self.test_instance)
        dummyjson = ('[{"path": "%s/disk", "local_gb": "10G",'
                     ' "type": "raw", "backing_file": ""}]')

        # Preparing mocks
        # qemu-img should be mockd since test environment might not have
        # large disk space.
        self.mox.StubOutWithMock(utils, "execute")
        utils.execute('qemu-img', 'create', '-f', 'raw',
                      '%s/%s/disk' % (tmpdir, instance_ref.name), '10G')

        self.mox.ReplayAll()
        conn = connection.LibvirtConnection(False)
        conn.pre_block_migration(self.context, instance_ref,
                                 dummyjson % tmpdir)

        self.assertTrue(os.path.exists('%s/%s/' %
                                       (tmpdir, instance_ref.name)))

        shutil.rmtree(tmpdir)
        db.instance_destroy(self.context, instance_ref['id'])
        # Restore FLAGS.instances_path
        FLAGS.instances_path = store

    def test_get_instance_disk_info_works_correctly(self):
        """Confirms pre_block_migration works correctly."""
        # Skip if non-libvirt environment
        if not self.lazy_load_library_exists():
            return

        # Test data
        instance_ref = db.instance_create(self.context, self.test_instance)
        dummyxml = ("<domain type='kvm'><name>instance-0000000a</name>"
                    "<devices>"
                    "<disk type='file'><driver name='qemu' type='raw'/>"
                    "<source file='/test/disk'/>"
                    "<target dev='vda' bus='virtio'/></disk>"
                    "<disk type='file'><driver name='qemu' type='qcow2'/>"
                    "<source file='/test/disk.local'/>"
                    "<target dev='vdb' bus='virtio'/></disk>"
                    "</devices></domain>")

        ret = ("image: /test/disk\nfile format: raw\n"
               "virtual size: 20G (21474836480 bytes)\ndisk size: 3.1G\n"
               "disk size: 102M\n"
               "cluster_size: 2097152\n"
               "backing file: /test/dummy (actual path: /backing/file)\n")

        # Preparing mocks
        vdmock = self.mox.CreateMock(libvirt.virDomain)
        self.mox.StubOutWithMock(vdmock, "XMLDesc")
        vdmock.XMLDesc(0).AndReturn(dummyxml)

        def fake_lookup(instance_name):
            if instance_name == instance_ref.name:
                return vdmock
        self.create_fake_libvirt_mock(lookupByName=fake_lookup)

        self.mox.StubOutWithMock(os.path, "getsize")
        # based on above testdata, one is raw image, so getsize is mocked.
        os.path.getsize("/test/disk").AndReturn(10 * 1024 * 1024 * 1024)
        # another is qcow image, so qemu-img should be mocked.
        self.mox.StubOutWithMock(utils, "execute")
        utils.execute('qemu-img', 'info', '/test/disk.local').\
            AndReturn((ret, ''))

        self.mox.ReplayAll()
        conn = connection.LibvirtConnection(False)
        info = conn.get_instance_disk_info(self.context, instance_ref)
        info = utils.loads(info)

        self.assertTrue(info[0]['type'] == 'raw' and
                        info[1]['type'] == 'qcow2' and
                        info[0]['path'] == '/test/disk' and
                        info[1]['path'] == '/test/disk.local' and
                        info[0]['local_gb'] == '10G' and
                        info[1]['local_gb'] == '20G' and
                        info[0]['backing_file'] == "" and
                        info[1]['backing_file'] == "file")

        db.instance_destroy(self.context, instance_ref['id'])

    def test_spawn_with_network_info(self):
        # Skip if non-libvirt environment
        if not self.lazy_load_library_exists():
            return

        # Preparing mocks
        def fake_none(self, instance):
            return

        self.create_fake_libvirt_mock()
        instance = db.instance_create(self.context, self.test_instance)

        # Start test
        self.mox.ReplayAll()
        conn = connection.LibvirtConnection(False)
        conn.firewall_driver.setattr('setup_basic_filtering', fake_none)
        conn.firewall_driver.setattr('prepare_instance_filter', fake_none)

        network_info = _create_network_info()

        try:
            conn.spawn(self.context, instance, network_info)
        except Exception, e:
            count = (0 <= str(e.message).find('Unexpected method call'))

        shutil.rmtree(os.path.join(FLAGS.instances_path, instance.name))
        shutil.rmtree(os.path.join(FLAGS.instances_path, '_base'))

        self.assertTrue(count)

    def test_get_host_ip_addr(self):
        conn = connection.LibvirtConnection(False)
        ip = conn.get_host_ip_addr()
        self.assertEquals(ip, FLAGS.my_ip)

    def test_volume_in_mapping(self):
        conn = connection.LibvirtConnection(False)
        swap = {'device_name': '/dev/sdb',
                'swap_size': 1}
        ephemerals = [{'num': 0,
                       'virtual_name': 'ephemeral0',
                       'device_name': '/dev/sdc1',
                       'size': 1},
                      {'num': 2,
                       'virtual_name': 'ephemeral2',
                       'device_name': '/dev/sdd',
                       'size': 1}]
        block_device_mapping = [{'mount_device': '/dev/sde',
                                 'device_path': 'fake_device'},
                                {'mount_device': '/dev/sdf',
                                 'device_path': 'fake_device'}]
        block_device_info = {
                'root_device_name': '/dev/sda',
                'swap': swap,
                'ephemerals': ephemerals,
                'block_device_mapping': block_device_mapping}

        def _assert_volume_in_mapping(device_name, true_or_false):
            self.assertEquals(conn._volume_in_mapping(device_name,
                                                      block_device_info),
                              true_or_false)

        _assert_volume_in_mapping('sda', False)
        _assert_volume_in_mapping('sdb', True)
        _assert_volume_in_mapping('sdc1', True)
        _assert_volume_in_mapping('sdd', True)
        _assert_volume_in_mapping('sde', True)
        _assert_volume_in_mapping('sdf', True)
        _assert_volume_in_mapping('sdg', False)
        _assert_volume_in_mapping('sdh1', False)


class NWFilterFakes:
    def __init__(self):
        self.filters = {}

    def nwfilterLookupByName(self, name):
        if name in self.filters:
            return self.filters[name]
        raise libvirt.libvirtError('Filter Not Found')

    def filterDefineXMLMock(self, xml):
        class FakeNWFilterInternal:
            def __init__(self, parent, name):
                self.name = name
                self.parent = parent

            def undefine(self):
                del self.parent.filters[self.name]
                pass
        tree = xml_to_tree(xml)
        name = tree.get('name')
        if name not in self.filters:
            self.filters[name] = FakeNWFilterInternal(self, name)
        return True


class IptablesFirewallTestCase(test.TestCase):
    def setUp(self):
        super(IptablesFirewallTestCase, self).setUp()

        self.user_id = 'fake'
        self.project_id = 'fake'
        self.context = context.RequestContext(self.user_id, self.project_id)
        self.network = utils.import_object(FLAGS.network_manager)

        class FakeLibvirtConnection(object):
            def nwfilterDefineXML(*args, **kwargs):
                """setup_basic_rules in nwfilter calls this."""
                pass
        self.fake_libvirt_connection = FakeLibvirtConnection()
        self.test_ip = '10.11.12.13'
        self.fw = firewall.IptablesFirewallDriver(
                      get_connection=lambda: self.fake_libvirt_connection)

    def lazy_load_library_exists(self):
        """check if libvirt is available."""
        # try to connect libvirt. if fail, skip test.
        try:
            import libvirt
            import libxml2
        except ImportError:
            return False
        global libvirt
        libvirt = __import__('libvirt')
        connection.libvirt = __import__('libvirt')
        connection.libxml2 = __import__('libxml2')
        return True

    in_nat_rules = [
      '# Generated by iptables-save v1.4.10 on Sat Feb 19 00:03:19 2011',
      '*nat',
      ':PREROUTING ACCEPT [1170:189210]',
      ':INPUT ACCEPT [844:71028]',
      ':OUTPUT ACCEPT [5149:405186]',
      ':POSTROUTING ACCEPT [5063:386098]',
    ]

    in_filter_rules = [
      '# Generated by iptables-save v1.4.4 on Mon Dec  6 11:54:13 2010',
      '*filter',
      ':INPUT ACCEPT [969615:281627771]',
      ':FORWARD ACCEPT [0:0]',
      ':OUTPUT ACCEPT [915599:63811649]',
      ':nova-block-ipv4 - [0:0]',
      '-A INPUT -i virbr0 -p tcp -m tcp --dport 67 -j ACCEPT ',
      '-A FORWARD -d 192.168.122.0/24 -o virbr0 -m state --state RELATED'
      ',ESTABLISHED -j ACCEPT ',
      '-A FORWARD -s 192.168.122.0/24 -i virbr0 -j ACCEPT ',
      '-A FORWARD -i virbr0 -o virbr0 -j ACCEPT ',
      '-A FORWARD -o virbr0 -j REJECT --reject-with icmp-port-unreachable ',
      '-A FORWARD -i virbr0 -j REJECT --reject-with icmp-port-unreachable ',
      'COMMIT',
      '# Completed on Mon Dec  6 11:54:13 2010',
    ]

    in6_filter_rules = [
      '# Generated by ip6tables-save v1.4.4 on Tue Jan 18 23:47:56 2011',
      '*filter',
      ':INPUT ACCEPT [349155:75810423]',
      ':FORWARD ACCEPT [0:0]',
      ':OUTPUT ACCEPT [349256:75777230]',
      'COMMIT',
      '# Completed on Tue Jan 18 23:47:56 2011',
    ]

    def _create_instance_ref(self):
        return db.instance_create(self.context,
                                  {'user_id': 'fake',
                                   'project_id': 'fake',
                                   'instance_type_id': 1})

    def test_static_filters(self):
        instance_ref = self._create_instance_ref()
        src_instance_ref = self._create_instance_ref()
        src_ip = '10.11.12.14'
        src_mac = '56:12:12:12:12:13'
        _setup_networking(instance_ref['id'], self.test_ip, src_mac)
        _setup_networking(src_instance_ref['id'], src_ip)

        admin_ctxt = context.get_admin_context()
        secgroup = db.security_group_create(admin_ctxt,
                                            {'user_id': 'fake',
                                             'project_id': 'fake',
                                             'name': 'testgroup',
                                             'description': 'test group'})

        src_secgroup = db.security_group_create(admin_ctxt,
                                                {'user_id': 'fake',
                                                 'project_id': 'fake',
                                                 'name': 'testsourcegroup',
                                                 'description': 'src group'})

        db.security_group_rule_create(admin_ctxt,
                                      {'parent_group_id': secgroup['id'],
                                       'protocol': 'icmp',
                                       'from_port': -1,
                                       'to_port': -1,
                                       'cidr': '192.168.11.0/24'})

        db.security_group_rule_create(admin_ctxt,
                                      {'parent_group_id': secgroup['id'],
                                       'protocol': 'icmp',
                                       'from_port': 8,
                                       'to_port': -1,
                                       'cidr': '192.168.11.0/24'})

        db.security_group_rule_create(admin_ctxt,
                                      {'parent_group_id': secgroup['id'],
                                       'protocol': 'tcp',
                                       'from_port': 80,
                                       'to_port': 81,
                                       'cidr': '192.168.10.0/24'})

        db.security_group_rule_create(admin_ctxt,
                                      {'parent_group_id': secgroup['id'],
                                       'protocol': 'tcp',
                                       'from_port': 80,
                                       'to_port': 81,
                                       'group_id': src_secgroup['id']})

        db.instance_add_security_group(admin_ctxt, instance_ref['id'],
                                       secgroup['id'])
        db.instance_add_security_group(admin_ctxt, src_instance_ref['id'],
                                       src_secgroup['id'])
        instance_ref = db.instance_get(admin_ctxt, instance_ref['id'])
        src_instance_ref = db.instance_get(admin_ctxt, src_instance_ref['id'])

#        self.fw.add_instance(instance_ref)
        def fake_iptables_execute(*cmd, **kwargs):
            process_input = kwargs.get('process_input', None)
            if cmd == ('ip6tables-save', '-t', 'filter'):
                return '\n'.join(self.in6_filter_rules), None
            if cmd == ('iptables-save', '-t', 'filter'):
                return '\n'.join(self.in_filter_rules), None
            if cmd == ('iptables-save', '-t', 'nat'):
                return '\n'.join(self.in_nat_rules), None
            if cmd == ('iptables-restore',):
                lines = process_input.split('\n')
                if '*filter' in lines:
                    self.out_rules = lines
                return '', ''
            if cmd == ('ip6tables-restore',):
                lines = process_input.split('\n')
                if '*filter' in lines:
                    self.out6_rules = lines
                return '', ''
            print cmd, kwargs

        from nova.network import linux_net
        linux_net.iptables_manager.execute = fake_iptables_execute

        network_info = _create_network_info()
        self.fw.prepare_instance_filter(instance_ref, network_info)
        self.fw.apply_instance_filter(instance_ref, network_info)

        in_rules = filter(lambda l: not l.startswith('#'),
                          self.in_filter_rules)
        for rule in in_rules:
            if not 'nova' in rule:
                self.assertTrue(rule in self.out_rules,
                                'Rule went missing: %s' % rule)

        instance_chain = None
        for rule in self.out_rules:
            # This is pretty crude, but it'll do for now
            if '-d 10.11.12.13 -j' in rule:
                instance_chain = rule.split(' ')[-1]
                break
        self.assertTrue(instance_chain, "The instance chain wasn't added")

        security_group_chain = None
        for rule in self.out_rules:
            # This is pretty crude, but it'll do for now
            if '-A %s -j' % instance_chain in rule:
                security_group_chain = rule.split(' ')[-1]
                break
        self.assertTrue(security_group_chain,
                        "The security group chain wasn't added")

        regex = re.compile('-A .* -j ACCEPT -p icmp -s 192.168.11.0/24')
        self.assertTrue(len(filter(regex.match, self.out_rules)) > 0,
                        "ICMP acceptance rule wasn't added")

        regex = re.compile('-A .* -j ACCEPT -p icmp -m icmp --icmp-type 8'
                           ' -s 192.168.11.0/24')
        self.assertTrue(len(filter(regex.match, self.out_rules)) > 0,
                        "ICMP Echo Request acceptance rule wasn't added")

        regex = re.compile('-A .* -j ACCEPT -p tcp -m multiport '
                           '--dports 80:81 -s %s' % (src_ip,))
        self.assertTrue(len(filter(regex.match, self.out_rules)) > 0,
                        "TCP port 80/81 acceptance rule wasn't added")

        regex = re.compile('-A .* -j ACCEPT -p tcp '
                           '-m multiport --dports 80:81 -s 192.168.10.0/24')
        self.assertTrue(len(filter(regex.match, self.out_rules)) > 0,
                        "TCP port 80/81 acceptance rule wasn't added")
        db.instance_destroy(admin_ctxt, instance_ref['id'])

    def test_filters_for_instance_with_ip_v6(self):
        self.flags(use_ipv6=True)
        network_info = _create_network_info()
        rulesv4, rulesv6 = self.fw._filters_for_instance("fake", network_info)
        self.assertEquals(len(rulesv4), 2)
        self.assertEquals(len(rulesv6), 3)

    def test_filters_for_instance_without_ip_v6(self):
        self.flags(use_ipv6=False)
        network_info = _create_network_info()
        rulesv4, rulesv6 = self.fw._filters_for_instance("fake", network_info)
        self.assertEquals(len(rulesv4), 2)
        self.assertEquals(len(rulesv6), 0)

    def test_multinic_iptables(self):
        ipv4_rules_per_network = 2
        ipv6_rules_per_network = 3
        networks_count = 5
        instance_ref = self._create_instance_ref()
        network_info = _create_network_info(networks_count)
        ipv4_len = len(self.fw.iptables.ipv4['filter'].rules)
        ipv6_len = len(self.fw.iptables.ipv6['filter'].rules)
        inst_ipv4, inst_ipv6 = self.fw.instance_rules(instance_ref,
                                                      network_info)
        self.fw.prepare_instance_filter(instance_ref, network_info)
        ipv4 = self.fw.iptables.ipv4['filter'].rules
        ipv6 = self.fw.iptables.ipv6['filter'].rules
        ipv4_network_rules = len(ipv4) - len(inst_ipv4) - ipv4_len
        ipv6_network_rules = len(ipv6) - len(inst_ipv6) - ipv6_len
        self.assertEquals(ipv4_network_rules,
                          ipv4_rules_per_network * networks_count)
        self.assertEquals(ipv6_network_rules,
                          ipv6_rules_per_network * networks_count)

    def test_do_refresh_security_group_rules(self):
        instance_ref = self._create_instance_ref()
        self.mox.StubOutWithMock(self.fw,
                                 'add_filters_for_instance',
                                 use_mock_anything=True)
        self.fw.prepare_instance_filter(instance_ref, mox.IgnoreArg())
        self.fw.instances[instance_ref['id']] = instance_ref
        self.mox.ReplayAll()
        self.fw.do_refresh_security_group_rules("fake")

    def test_unfilter_instance_undefines_nwfilter(self):
        # Skip if non-libvirt environment
        if not self.lazy_load_library_exists():
            return

        admin_ctxt = context.get_admin_context()

        fakefilter = NWFilterFakes()
        self.fw.nwfilter._conn.nwfilterDefineXML =\
                               fakefilter.filterDefineXMLMock
        self.fw.nwfilter._conn.nwfilterLookupByName =\
                               fakefilter.nwfilterLookupByName
        instance_ref = self._create_instance_ref()

        _setup_networking(instance_ref['id'], self.test_ip)
        network_info = _create_network_info()
        self.fw.setup_basic_filtering(instance_ref, network_info)
        self.fw.prepare_instance_filter(instance_ref, network_info)
        self.fw.apply_instance_filter(instance_ref, network_info)
        original_filter_count = len(fakefilter.filters)
        self.fw.unfilter_instance(instance_ref, network_info)

        # should undefine just the instance filter
        self.assertEqual(original_filter_count - len(fakefilter.filters), 1)

        db.instance_destroy(admin_ctxt, instance_ref['id'])

    def test_provider_firewall_rules(self):
        # setup basic instance data
        instance_ref = self._create_instance_ref()
        _setup_networking(instance_ref['id'], self.test_ip)
        # FRAGILE: peeks at how the firewall names chains
        chain_name = 'inst-%s' % instance_ref['id']

        # create a firewall via setup_basic_filtering like libvirt_conn.spawn
        # should have a chain with 0 rules
        network_info = _create_network_info(1)
        self.fw.setup_basic_filtering(instance_ref, network_info)
        self.assertTrue('provider' in self.fw.iptables.ipv4['filter'].chains)
        rules = [rule for rule in self.fw.iptables.ipv4['filter'].rules
                      if rule.chain == 'provider']
        self.assertEqual(0, len(rules))

        admin_ctxt = context.get_admin_context()
        # add a rule and send the update message, check for 1 rule
        provider_fw0 = db.provider_fw_rule_create(admin_ctxt,
                                                  {'protocol': 'tcp',
                                                   'cidr': '10.99.99.99/32',
                                                   'from_port': 1,
                                                   'to_port': 65535})
        self.fw.refresh_provider_fw_rules()
        rules = [rule for rule in self.fw.iptables.ipv4['filter'].rules
                      if rule.chain == 'provider']
        self.assertEqual(1, len(rules))

        # Add another, refresh, and make sure number of rules goes to two
        provider_fw1 = db.provider_fw_rule_create(admin_ctxt,
                                                  {'protocol': 'udp',
                                                   'cidr': '10.99.99.99/32',
                                                   'from_port': 1,
                                                   'to_port': 65535})
        self.fw.refresh_provider_fw_rules()
        rules = [rule for rule in self.fw.iptables.ipv4['filter'].rules
                      if rule.chain == 'provider']
        self.assertEqual(2, len(rules))

        # create the instance filter and make sure it has a jump rule
        self.fw.prepare_instance_filter(instance_ref, network_info)
        self.fw.apply_instance_filter(instance_ref, network_info)
        inst_rules = [rule for rule in self.fw.iptables.ipv4['filter'].rules
                           if rule.chain == chain_name]
        jump_rules = [rule for rule in inst_rules if '-j' in rule.rule]
        provjump_rules = []
        # IptablesTable doesn't make rules unique internally
        for rule in jump_rules:
            if 'provider' in rule.rule and rule not in provjump_rules:
                provjump_rules.append(rule)
        self.assertEqual(1, len(provjump_rules))

        # remove a rule from the db, cast to compute to refresh rule
        db.provider_fw_rule_destroy(admin_ctxt, provider_fw1['id'])
        self.fw.refresh_provider_fw_rules()
        rules = [rule for rule in self.fw.iptables.ipv4['filter'].rules
                      if rule.chain == 'provider']
        self.assertEqual(1, len(rules))


class NWFilterTestCase(test.TestCase):
    def setUp(self):
        super(NWFilterTestCase, self).setUp()

        class Mock(object):
            pass

        self.user_id = 'fake'
        self.project_id = 'fake'
        self.context = context.RequestContext(self.user_id, self.project_id)

        self.fake_libvirt_connection = Mock()

        self.test_ip = '10.11.12.13'
        self.fw = firewall.NWFilterFirewall(
                                         lambda: self.fake_libvirt_connection)

    def test_cidr_rule_nwfilter_xml(self):
        cloud_controller = cloud.CloudController()
        cloud_controller.create_security_group(self.context,
                                               'testgroup',
                                               'test group description')
        cloud_controller.authorize_security_group_ingress(self.context,
                                                          'testgroup',
                                                          from_port='80',
                                                          to_port='81',
                                                          ip_protocol='tcp',
                                                          cidr_ip='0.0.0.0/0')

        security_group = db.security_group_get_by_name(self.context,
                                                       'fake',
                                                       'testgroup')

        xml = self.fw.security_group_to_nwfilter_xml(security_group.id)

        dom = xml_to_dom(xml)
        self.assertEqual(dom.firstChild.tagName, 'filter')

        rules = dom.getElementsByTagName('rule')
        self.assertEqual(len(rules), 1)

        # It's supposed to allow inbound traffic.
        self.assertEqual(rules[0].getAttribute('action'), 'accept')
        self.assertEqual(rules[0].getAttribute('direction'), 'in')

        # Must be lower priority than the base filter (which blocks everything)
        self.assertTrue(int(rules[0].getAttribute('priority')) < 1000)

        ip_conditions = rules[0].getElementsByTagName('tcp')
        self.assertEqual(len(ip_conditions), 1)
        self.assertEqual(ip_conditions[0].getAttribute('srcipaddr'), '0.0.0.0')
        self.assertEqual(ip_conditions[0].getAttribute('srcipmask'), '0.0.0.0')
        self.assertEqual(ip_conditions[0].getAttribute('dstportstart'), '80')
        self.assertEqual(ip_conditions[0].getAttribute('dstportend'), '81')
        self.teardown_security_group()

    def teardown_security_group(self):
        cloud_controller = cloud.CloudController()
        cloud_controller.delete_security_group(self.context, 'testgroup')

    def setup_and_return_security_group(self):
        cloud_controller = cloud.CloudController()
        cloud_controller.create_security_group(self.context,
                                               'testgroup',
                                               'test group description')
        cloud_controller.authorize_security_group_ingress(self.context,
                                                          'testgroup',
                                                          from_port='80',
                                                          to_port='81',
                                                          ip_protocol='tcp',
                                                          cidr_ip='0.0.0.0/0')

        return db.security_group_get_by_name(self.context, 'fake', 'testgroup')

    def _create_instance(self):
        return db.instance_create(self.context,
                                  {'user_id': 'fake',
                                   'project_id': 'fake',
                                   'instance_type_id': 1})

    def _create_instance_type(self, params=None):
        """Create a test instance"""
        if not params:
            params = {}

        context = self.context.elevated()
        inst = {}
        inst['name'] = 'm1.small'
        inst['memory_mb'] = '1024'
        inst['vcpus'] = '1'
        inst['local_gb'] = '20'
        inst['flavorid'] = '1'
        inst['swap'] = '2048'
        inst['rxtx_quota'] = 100
        inst['rxtx_cap'] = 200
        inst.update(params)
        return db.instance_type_create(context, inst)['id']

    def test_creates_base_rule_first(self):
        # These come pre-defined by libvirt
        self.defined_filters = ['no-mac-spoofing',
                                'no-ip-spoofing',
                                'no-arp-spoofing',
                                'allow-dhcp-server']

        self.recursive_depends = {}
        for f in self.defined_filters:
            self.recursive_depends[f] = []

        def _filterDefineXMLMock(xml):
            dom = xml_to_dom(xml)
            name = dom.firstChild.getAttribute('name')
            self.recursive_depends[name] = []
            for f in dom.getElementsByTagName('filterref'):
                ref = f.getAttribute('filter')
                self.assertTrue(ref in self.defined_filters,
                                ('%s referenced filter that does ' +
                                'not yet exist: %s') % (name, ref))
                dependencies = [ref] + self.recursive_depends[ref]
                self.recursive_depends[name] += dependencies

            self.defined_filters.append(name)
            return True

        self.fake_libvirt_connection.nwfilterDefineXML = _filterDefineXMLMock

        instance_ref = self._create_instance()
        inst_id = instance_ref['id']

        _setup_networking(instance_ref['id'], self.test_ip)

        def _ensure_all_called():
            instance_filter = 'nova-instance-%s-%s' % (instance_ref['name'],
                                                       'fake')
            secgroup_filter = 'nova-secgroup-%s' % self.security_group['id']
            for required in [secgroup_filter, 'allow-dhcp-server',
                             'no-arp-spoofing', 'no-ip-spoofing',
                             'no-mac-spoofing']:
                self.assertTrue(required in
                                self.recursive_depends[instance_filter],
                                "Instance's filter does not include %s" %
                                required)

        self.security_group = self.setup_and_return_security_group()

        db.instance_add_security_group(self.context, inst_id,
                                       self.security_group.id)
        instance = db.instance_get(self.context, inst_id)

        network_info = _create_network_info()
        self.fw.setup_basic_filtering(instance, network_info)
        self.fw.prepare_instance_filter(instance, network_info)
        self.fw.apply_instance_filter(instance, network_info)
        _ensure_all_called()
        self.teardown_security_group()
        db.instance_destroy(context.get_admin_context(), instance_ref['id'])

    def test_create_network_filters(self):
        instance_ref = self._create_instance()
        network_info = _create_network_info(3)
        result = self.fw._create_network_filters(instance_ref,
                                                 network_info,
                                                 "fake")
        self.assertEquals(len(result), 3)

    def test_unfilter_instance_undefines_nwfilters(self):
        admin_ctxt = context.get_admin_context()

        fakefilter = NWFilterFakes()
        self.fw._conn.nwfilterDefineXML = fakefilter.filterDefineXMLMock
        self.fw._conn.nwfilterLookupByName = fakefilter.nwfilterLookupByName

        instance_ref = self._create_instance()
        inst_id = instance_ref['id']

        self.security_group = self.setup_and_return_security_group()

        db.instance_add_security_group(self.context, inst_id,
                                       self.security_group.id)

        instance = db.instance_get(self.context, inst_id)

        _setup_networking(instance_ref['id'], self.test_ip)
        network_info = _create_network_info()
        self.fw.setup_basic_filtering(instance, network_info)
        self.fw.prepare_instance_filter(instance, network_info)
        self.fw.apply_instance_filter(instance, network_info)
        original_filter_count = len(fakefilter.filters)
        self.fw.unfilter_instance(instance, network_info)

        # should undefine 2 filters: instance and instance-secgroup
        self.assertEqual(original_filter_count - len(fakefilter.filters), 2)

        db.instance_destroy(admin_ctxt, instance_ref['id'])


class FakeLibxml2(object):

    def __init__(self, name=None):
        self.name = name
        self.counter = 0

    def parseDoc(self, xml):
        return FakeLibxml2()

    def xpathEval(self, p):
        return [FakeLibxml2(p)]

    def xpathNewContext(self):
        return self

    def xpathFreeContext(self):
        pass

    def freeDoc(self):
        pass

    children = []

    def prop(self, name):
        return 'test_device_name'

    def serialize(self):
        return 'abcd1234'

    def getContent(self):

        if not self.name:
            return 'test_contents'

        if self.name.find('arch') >= 0:
            return 'x86'
        elif self.name.find('model') >= 0:
            return 'amd1234'
        elif self.name.find('vendor') >= 0:
            return 'amd'
        elif self.name.find('topology') >= 0:
            return 'core2'
        elif self.name.find('model') >= 0:
            return 'amd'
        elif self.name.find('cores') >= 0:
            return '2'
        elif self.name.find('sockets') >= 0:
            return '9999'
        elif self.name.find('threads') >= 0:
            return '1024'
        elif self.name.find('disk/source') >= 0:
            return '/test_path'
        elif self.name.find('disk/driver') >= 0:
            return 'test_driver'
        elif self.name.find('devices/disk') >= 0:
            return 'file'
        else:
            return 'test_contents'

    def get_properties(self):
        return self

    def get_name(self):
        if self.counter == 0:
            self.name = 'cores'
            return self.name
        if self.counter == 1:
            self.name = 'sockets'
            return self.name
        if self.counter == 2:
            self.name = 'threads'
            return self.name
        return 'test_node_name'

    def get_next(self):
        if self.counter == 0:
            self.counter += 1
            self.name = 'cores'
            return self
        if self.counter == 1:
            self.counter += 1
            self.name = 'sockets'
            return self
        if self.counter == 2:
            self.counter += 1
            self.name = 'threads'
            return None


class FakeLibvirt(object):

    class libvirtError(Exception):
        def __init__(self, message=None):
            super(Exception, self).__init__(message)

        def get_error_code(self):
            return ''

        def get_error_domain(self):
            return ''

    VIR_CRED_AUTHNAME = None
    VIR_CRED_NOECHOPROMPT = None
    VIR_ERR_SYSTEM_ERROR = None
    VIR_FROM_REMOTE = None
    VIR_ERR_NO_DOMAIN = None
    VIR_ERR_OPERATION_INVALID = None
    nwfilterDefineXML = "<filter name='nova-project' chain='ipv4'>"
    VIR_MIGRATE_UNDEFINE_SOURCE = 1
    VIR_MIGRATE_PEER2PEER = 2
    VIR_MIGRATE_NON_SHARED_INC = 3

    def openReadOnly(self, uri):
        return FakeLibvirt()

    def openAuth(self, uri, auth, num):
        return FakeLibvirt()

    def getCapabilities(self):
        pass

    def listDomainsID(self):
        return [FakeDomain()]

    def lookupByID(self, id):
        return FakeDomain()

    def lookupByName(self, name):
        return FakeDomain()

    def defineXML(self, xml):
        return FakeDomain()

    def createXML(self, xml, launch_flags):
        return FakeDomain()

    def getType(self):
        return 'kvm'

    def getVersion(self):
        return 2

    def compareCPU(self, xml, index):
        return 1

    def listDefinedDomains(self):
        return ['instance_name']

    def nwfilterLookupByName(self, instance_filter_name):
        return FakeDomain()


class FakeDomain(object):

    def info(self):
        return ('state', '_max_mem', '_mem', '_num_cpu', '_cpu_time')

    def name(self):
        return 'test_inst_name'

    def destroy(self):
        pass

    def undefine(self):
        pass

    def attachDevice(self, xml):
        pass

    def XMLDesc(self, index):
        pass

    def detachDevice(self, xml):
        pass

    def snapshotCreateXML(self, xml, index):
        pass

    def delete(self, index):
        pass

    def createWithFlags(self, launch_flags):
        pass

    def suspend(self):
        pass

    def managedSave(self, index):
        pass

    def resume(self):
        pass

    def create(self):
        pass

    def vcpus(self):
        return (1, [1])

    def migrateToURI(self, uri, sum, name, bind):
        pass

    def interfaceStats(self, interface):
        return 'test_stats_up'

    def blockStats(self, disk):
        return 'test_stats_up'


class ConnectionTestCase(test.TestCase):
    """Test for nova.virt.libvirt.connection."""
    def setUp(self):
        super(ConnectionTestCase, self).setUp()
        self.connection = connection
        self.connection.libvirt = FakeLibvirt()
        self.connection.libxml2 = FakeLibxml2()

    @attr(kind='small')
    def test_get_connection(self):
        """Test for nova.virt.libvirt.connection.get_connection."""

        ref = self.connection.get_connection(read_only=True)

        self.assertEqual(True, isinstance(ref, connection.LibvirtConnection))
        self.assertNotEqual(None, self.connection.Template)

    @attr(kind='small')
    def test_get_connection_parameter(self):
        """Test for nova.virt.libvirt.connection.get_connection."""
        ref = self.connection.get_connection(read_only=False)
        self.assertEqual(False, ref.read_only)

    @attr(kind='small')
    def test_get_connection_parameter_import_libvirt(self):
        """Test for nova.virt.libvirt.connection.get_connection."""
        self.connection.libvirt = None
        # use try...exception because unittest environment
        # may be has not libvirt lib
        try:
            ref = self.connection.get_connection(read_only=False)
            self.assertNotEqual(None, ref)
            self.assertNotEqual(None, self.connection.libvirt)
            return
        except ImportError:
            self.assertEqual(None, self.connection.libvirt)
            return

        self.assertTrue(False, 'libvirt import error')

    @attr(kind='small')
    def test_get_connection_parameter_import_libxml2(self):
        """Test for nova.virt.libvirt.connection.get_connection."""
        self.connection.libxml2 = None
        # use try...exception because unittest environment
        # may be has not libxml2 lib
        try:
            ref = self.connection.get_connection(read_only=False)
            self.assertNotEqual(None, ref)
            self.assertNotEqual(None, self.connection.libxml2)
            return
        except ImportError:
            self.assertEqual(None, self.connection.libxml2)
            return

        self.assertTrue(False, 'libxml2 import error')

    @attr(kind='small')
    def test_late_load_cheetah(self):
        """Test for nova.virt.libvirt.connection._late_load_cheetah."""

        ref = self.connection._late_load_cheetah()

        self.assertNotEqual(None, self.connection.Template)
        self.assertEqual(None, ref)

    @attr(kind='small')
    def test_get_eph_disk(self):
        """Test for nova.virt.libvirt.connection._get_eph_disk."""
        ephemeral = dict(num='1')
        ref = self.connection._get_eph_disk(ephemeral)

        self.assertEqual('disk.eph1', ref)


class LibvirtConnectionTestCase(test.TestCase):
    """Test for nova.virt.libvirt.connection.LibvirtConnection."""
    def setUp(self):
        super(LibvirtConnectionTestCase, self).setUp()
        connection.libvirt = FakeLibvirt()
        connection.libxml2 = FakeLibxml2()

        self.libvirtconnection = connection.LibvirtConnection(read_only=True)
        self.platform = sys.platform
        self.exe_flag = False
        FakeLibxml2.children = []

        self.temp_path = os.path.join(flags.FLAGS.instances_path,
                                 'instance-00000001/', '')
        try:
            os.makedirs(self.temp_path)
        except Exception:
            print 'testcase init error'
            pass

    def tearDown(self):
        super(LibvirtConnectionTestCase, self).tearDown()
        sys.platform = self.platform

        try:
            shutil.rmtree(flags.FLAGS.instances_path)
        except Exception:
            pass

    def _setup_networking(self,
                          instance_id, ip='1.2.3.4', flo_addr='1.2.1.2'):
        ctxt = context.get_admin_context()

        network_ref = db.project_get_networks(ctxt,
                                              'fake',
                                              associate=True)[0]
        vif = {'address': '56:12:12:12:12:12',
               'network_id': network_ref['id'],
               'instance_id': instance_id}
        vif_ref = db.virtual_interface_create(ctxt, vif)

        fixed_ip = {'address': ip,
                    'network_id': network_ref['id'],
                    'virtual_interface_id': vif_ref['id'],
                    'allocated': True,
                    'instance_id': instance_id}
        db.fixed_ip_create(ctxt, fixed_ip)
        fix_ref = db.fixed_ip_get_by_address(ctxt, ip)
        db.floating_ip_create(ctxt, {'address': flo_addr,
                                 'fixed_ip_id': fix_ref['id']})
        return network_ref

    def _create_instance(self, params=None):
        """Create a test instance"""
        if not params:
            params = {}

        inst = {}
        inst['image_ref'] = '1'
        inst['reservation_id'] = 'r-fakeres'
        inst['launch_time'] = '10'
        inst['user_id'] = 'fake'
        inst['project_id'] = 'fake'
        type_id = instance_types.get_instance_type_by_name('m1.tiny')['id']
        inst['instance_type_id'] = type_id
        inst['ami_launch_index'] = 0
        inst['host'] = 'host1'
        inst['local_gb'] = 10
        inst['config_drive'] = 1
        inst['kernel_id'] = 2
        inst['ramdisk_id'] = 3
        inst['config_drive_id'] = 1
        inst['key_data'] = 'ABCDEFG'

        inst.update(params)
        return db.instance_create(context.get_admin_context(), inst)

    @attr(kind='small')
    def test_init(self):
        """Test for nova.virt.libvirt.connection.LibvirtConnection.init."""

        ref = connection.LibvirtConnection(read_only=True)
        self.assertEqual(None, ref._wrapped_conn)

    @attr(kind='small')
    def test_init_host(self):
        """Test for nova.virt.libvirt.connection.LibvirtConnection
        .init_host. no need assert becuase it is pass implements"""

        self.libvirtconnection.init_host(host='host1')

    @attr(kind='small')
    def test_init_parameter(self):
        """Test for nova.virt.libvirt.connection.LibvirtConnection.init."""
        def fake_openAuth(self, uri, auth, num):
            return 'a fake connection'

        self.stubs.Set(FakeLibvirt, 'openAuth', fake_openAuth)

        ref = connection.LibvirtConnection(read_only=False)
        ref._conn

        self.assertEqual('a fake connection', ref._wrapped_conn)

    @attr(kind='small')
    def test_get_connection_exception(self):
        """Test for nova.virt.libvirt.connection.LibvirtConnection
        ._get_connection."""
        def fake_getCapabilities(self):
            raise FakeLibvirt.libvirtError('a fake libvirtError')

        self.stubs.Set(FakeLibvirt, 'getCapabilities', fake_getCapabilities)

        ref = connection.LibvirtConnection(read_only=False)
        # first take a connection
        ref._conn

        # raise exception if test_connection failed
        try:
            ref._conn
            self.assertTrue(False, 'a fake libvirtError not raised')
        except FakeLibvirt.libvirtError, e:
            self.assertEqual('a fake libvirtError', str(e))

    @attr(kind='small')
    def test_get_connection_exception_reconnect(self):
        """Test for nova.virt.libvirt.connection.LibvirtConnection
        ._get_connection."""
        def fake_getCapabilities(self):
            raise FakeLibvirt.libvirtError('a fake libvirtError')

        self.stubs.Set(FakeLibvirt, 'getCapabilities', fake_getCapabilities)

        ref = connection.LibvirtConnection(read_only=False)
        # first take a connection
        ref._conn
        conn1 = ref._wrapped_conn

        # re make a connection if is remote error
        FakeLibvirt.VIR_ERR_SYSTEM_ERROR = ''
        FakeLibvirt.VIR_FROM_REMOTE = ''
        ref._conn
        self.assertNotEqual(conn1, ref._wrapped_conn)

    @attr(kind='small')
    def test_get_uri(self):
        """Test for nova.virt.libvirt.connection.LibvirtConnection.get_uri."""
        ref = self.libvirtconnection.get_uri()

        self.assertEqual('qemu:///system', ref)

    @attr(kind='small')
    def test_get_uri_configuration(self):
        """Test for nova.virt.libvirt.connection.LibvirtConnection.get_uri."""
        self.flags(libvirt_type='xen', libvirt_uri='test_uri')
        ref = self.libvirtconnection.get_uri()
        self.assertEqual('test_uri', ref)

        self.flags(libvirt_type='uml', libvirt_uri='test_uri')
        ref = self.libvirtconnection.get_uri()
        self.assertEqual('test_uri', ref)

        self.flags(libvirt_type='lxc', libvirt_uri='test_uri')
        ref = self.libvirtconnection.get_uri()
        self.assertEqual('test_uri', ref)

        self.flags(libvirt_type='other', libvirt_uri='test_uri')
        ref = self.libvirtconnection.get_uri()
        self.assertEqual('test_uri', ref)

    @attr(kind='small')
    def test_list_instances(self):
        """Test for nova.virt.libvirt.connection.LibvirtConnection
        .list_instances."""
        ref = self.libvirtconnection.list_instances()

        self.assertEqual(['test_inst_name'], ref)

    @attr(kind='small')
    def test_list_instances_detail(self):
        """Test for nova.virt.libvirt.connection.LibvirtConnection
        .list_instances_detail."""

        def fake_info(self):
            return (0x09, '_max_mem', '_mem', '_num_cpu', '_cpu_time')

        self.stubs.Set(FakeDomain, 'info', fake_info)

        ref = self.libvirtconnection.list_instances_detail()

        self.assertEqual('test_inst_name', ref[0].name)

    @attr(kind='small')
    def test_list_instances_detail_exception(self):
        """Test for nova.virt.libvirt.connection.LibvirtConnection
        .list_instances_detail."""
        self.assertRaises(AssertionError,
                          self.libvirtconnection.list_instances_detail)

    @attr(kind='small')
    def test_plug_vifs(self):
        """Test for nova.virt.libvirt.connection.LibvirtConnection
        .plug_vifs."""

        def fake_execute(network, mapping):
            self.assertEqual('1.2.3.4', mapping['ips'][0]['ip'])
            self.assertEqual('56:12:12:12:12:12', mapping['mac'])

        self.stubs.Set(self.libvirtconnection.vif_driver,
                       '_get_configurations', fake_execute)

        ins_ref = self._create_instance()
        self._setup_networking(ins_ref['id'])
        manager = network.manager.NetworkManager()
        manager.SHOULD_CREATE_BRIDGE = True
        ni = manager.get_instance_nw_info(
                                    context.get_admin_context(),
                                    ins_ref['id'],
                                    ins_ref['instance_type_id'],
                                    'host1')
        ref = self.libvirtconnection.plug_vifs(ins_ref, ni)
        self.assertEqual(None, ref)

    @attr(kind='small')
    def test_destroy(self):
        """Test for nova.virt.libvirt.connection.LibvirtConnection.destroy."""

        ins_ref = self._create_instance()
        self._setup_networking(ins_ref['id'])
        manager = network.manager.NetworkManager()
        manager.SHOULD_CREATE_BRIDGE = True
        ni = manager.get_instance_nw_info(
                                    context.get_admin_context(),
                                    ins_ref['id'],
                                    ins_ref['instance_type_id'],
                                    'host1')

        ref = self.libvirtconnection.destroy(ins_ref, ni, cleanup=True)
        self.assertEqual(True, ref)

    @attr(kind='small')
    def test_destroy_parameter_wait(self):
        """Test for nova.virt.libvirt.connection.LibvirtConnection.destroy."""

        ins_ref = self._create_instance()
        self._setup_networking(ins_ref['id'])
        manager = network.manager.NetworkManager()
        manager.SHOULD_CREATE_BRIDGE = True
        ni = manager.get_instance_nw_info(
                                    context.get_admin_context(),
                                    ins_ref['id'],
                                    ins_ref['instance_type_id'],
                                    'host1')

        ref = self.libvirtconnection.destroy(ins_ref, ni, cleanup=True)
        self.assertEqual(True, ref)

    @attr(kind='small')
    def test_destroy_exception_instance_not_found(self):
        """Test for nova.virt.libvirt.connection.LibvirtConnection.destroy."""

        def fake_lookupByName(self, instance_name):
            raise FakeLibvirt.libvirtError('a fake libvirtError')

        self.stubs.Set(FakeLibvirt, 'lookupByName', fake_lookupByName)

        ins_ref = self._create_instance()
        self._setup_networking(ins_ref['id'])
        manager = network.manager.NetworkManager()
        manager.SHOULD_CREATE_BRIDGE = True
        ni = manager.get_instance_nw_info(
                                    context.get_admin_context(),
                                    ins_ref['id'],
                                    ins_ref['instance_type_id'],
                                    'host1')

        FakeLibvirt.VIR_ERR_NO_DOMAIN = ''
        ref = self.libvirtconnection.destroy(ins_ref, ni, cleanup=True)
        self.assertEqual(True, ref)

    @attr(kind='small')
    def test_destroy_exception_had_shutdown(self):
        """Test for nova.virt.libvirt.connection.LibvirtConnection.destroy."""

        def fake_destroy(self):
            raise FakeLibvirt.libvirtError('a fake libvirtError')

        self.stubs.Set(FakeDomain, 'destroy', fake_destroy)

        def fake_info(self):
            return (power_state.SHUTOFF, '', '', '', '')

        self.stubs.Set(FakeDomain, 'info', fake_info)

        ins_ref = self._create_instance()
        self._setup_networking(ins_ref['id'])
        manager = network.manager.NetworkManager()
        manager.SHOULD_CREATE_BRIDGE = True
        ni = manager.get_instance_nw_info(
                                    context.get_admin_context(),
                                    ins_ref['id'],
                                    ins_ref['instance_type_id'],
                                    'host1')

        FakeLibvirt.VIR_ERR_OPERATION_INVALID = ''
        ref = self.libvirtconnection.destroy(ins_ref, ni, cleanup=True)
        self.assertEqual(True, ref)

    @attr(kind='small')
    def test_destroy_exception_state(self):
        """Test for nova.virt.libvirt.connection.LibvirtConnection.destroy."""

        def fake_destroy(self):
            raise FakeLibvirt.libvirtError('a fake libvirtError')

        self.stubs.Set(FakeDomain, 'destroy', fake_destroy)

        def fake_info(self):
            return ('', '', '', '', '')

        self.stubs.Set(FakeDomain, 'info', fake_info)

        ins_ref = self._create_instance()
        self._setup_networking(ins_ref['id'])
        manager = network.manager.NetworkManager()
        manager.SHOULD_CREATE_BRIDGE = True
        ni = manager.get_instance_nw_info(
                                    context.get_admin_context(),
                                    ins_ref['id'],
                                    ins_ref['instance_type_id'],
                                    'host1')

        FakeLibvirt.VIR_ERR_OPERATION_INVALID = ''
#        self.assertRaises(FakeLibvirt.libvirtError,
#                    self.libvirtconnection.destroy, ins_ref, ni, cleanup=True)
        self.libvirtconnection.destroy(ins_ref, ni, cleanup=True)
        # no error happend

    @attr(kind='small')
    def test_destroy_exception_undefine(self):
        """Test for nova.virt.libvirt.connection.LibvirtConnection.destroy."""

        def fake_undefine(self):
            raise FakeLibvirt.libvirtError('a fake libvirtError')

        self.stubs.Set(FakeDomain, 'undefine', fake_undefine)

        ins_ref = self._create_instance()
        self._setup_networking(ins_ref['id'])
        manager = network.manager.NetworkManager()
        manager.SHOULD_CREATE_BRIDGE = True
        ni = manager.get_instance_nw_info(
                                    context.get_admin_context(),
                                    ins_ref['id'],
                                    ins_ref['instance_type_id'],
                                    'host1')

#        self.assertRaises(FakeLibvirt.libvirtError,
#                    self.libvirtconnection.destroy, ins_ref, ni, cleanup=True)
        self.libvirtconnection.destroy(ins_ref, ni, cleanup=True)
        # no error happend.

    @attr(kind='small')
    def test_destroy_confirm_resize(self):
        """Test for nova.virt.libvirt.connection.LibvirtConnection.destroy
           and nova.virt.libvirt.connection.LibvirtConnection._cleanup.
           confirm_resize=True case """

        ins_ref = self._create_instance()
        target = os.path.join(flags.FLAGS.instances_path, ins_ref['name'])
        target += "_resize"
        utils.execute('mkdir', '-p', target)

        ref = self.libvirtconnection.destroy(ins_ref, None, cleanup=True,
                confirm_resize=True)
        self.assertEqual(True, ref)
        self.assertTrue(not os.path.exists(target))

    @attr(kind='small')
    def test_cleanup(self):
        """Test for nova.virt.libvirt.connection.LibvirtConnection._cleanup."""

        def fake_rmtree(path, ignore_errors=False, onerror=None):
            self.assertTrue(path.find('instance-0000000'))

        self.stubs.Set(shutil, 'rmtree', fake_rmtree)

        def fake_exists(path):
            return True

        self.stubs.Set(os.path, 'exists', fake_exists)

        ins_ref = self._create_instance()

        ref = self.libvirtconnection._cleanup(ins_ref)
        self.assertEqual(None, ref)

    @attr(kind='small')
    def test_cleanup_configuration(self):
        """Test for nova.virt.libvirt.connection.LibvirtConnection._cleanup."""

        self.flags(libvirt_type='lxc')

        def fake_execute(cmd, *arg, **kwargs):
            self.assertTrue(cmd in ('mount', 'unmount'))
            return ('unmountok', '')

        self.stubs.Set(utils, 'execute', fake_execute)

        def fake_rmtree(path, ignore_errors=False, onerror=None):
            self.assertTrue(path.find('instance-0000000'))

        self.stubs.Set(shutil, 'rmtree', fake_rmtree)

        def fake_exists(path):
            return True

        self.stubs.Set(os.path, 'exists', fake_exists)

        ins_ref = self._create_instance()

        ref = self.libvirtconnection._cleanup(ins_ref)
        self.assertEqual(None, ref)

    @attr(kind='small')
    def test_attach_volume(self):
        """Test for nova.virt.libvirt.connection.LibvirtConnection
        .attach_volume."""

        def fake_attachDevice(con, xml):
            self.assertTrue(xml.find('test_device_name'))
            self.assertTrue(xml.find('block'))

        self.stubs.Set(FakeDomain, 'attachDevice', fake_attachDevice)

        ins_ref = self._create_instance()

        device_path = '/dev/test_device'
        mountpoint = '/mnt/volume/test_device_name'
        ref = self.libvirtconnection.attach_volume(ins_ref['name'],
                                                   device_path, mountpoint)
        self.assertEqual(None, ref)

    @attr(kind='small')
    def test_attach_volume_parameter_network_device(self):
        """Test for nova.virt.libvirt.connection.LibvirtConnection
        .attach_volume."""
        def fake_attachDevice(con, xml):
            self.assertTrue(xml.find('test_device_name'))
            self.assertTrue(xml.find('network'))

        self.stubs.Set(FakeDomain, 'attachDevice', fake_attachDevice)

        ins_ref = self._create_instance()

        device_path = 'test_protocol://host/test_device'
        mountpoint = '/mnt/volume/test_device_name'
        ref = self.libvirtconnection.attach_volume(ins_ref['name'],
                                                   device_path, mountpoint)
        self.assertEqual(None, ref)

    @attr(kind='small')
    def test_attach_volume_exception_invalid_device(self):
        """Test for nova.virt.libvirt.connection.LibvirtConnection
        .attach_volume."""
        def fake_attachDevice(con, xml):
            self.assertTrue(xml.find('test_device_name'))
            self.assertTrue(xml.find('block'))

        self.stubs.Set(FakeDomain, 'attachDevice', fake_attachDevice)

        ins_ref = self._create_instance()

        # without /dev/ or ://
        device_path = '/host/test_device'
        mountpoint = '/mnt/volume/test_device_name'
        self.assertRaises(exception.InvalidDevicePath,
                self.libvirtconnection.attach_volume, ins_ref['name'],
                                                   device_path, mountpoint)

    @attr(kind='small')
    def test_get_disk_xml(self):
        """Test for nova.virt.libvirt.connection.LibvirtConnection
        ._get_disk_xml."""

        xml = """<disk><target dev='test_device_name'/></disk>"""
        device = 'test_device_name'

        ref = self.libvirtconnection._get_disk_xml(xml, device)

        self.assertEqual(None, ref)

    @attr(kind='small')
    def test_get_disk_xml_parameter(self):
        """Test for nova.virt.libvirt.connection.LibvirtConnection
        ._get_disk_xml."""

        xml = """<disk><target dev='test_device_name'/></disk>"""
        device = 'test_device_name'

        FakeLibxml2.children = [FakeLibxml2('target')]

        ref = self.libvirtconnection._get_disk_xml(xml, device)

        self.assertTrue(ref.find('FakeLibxml2') > 0)

    @attr(kind='small')
    def test_get_disk_xml_exception(self):
        """Test for nova.virt.libvirt.connection.LibvirtConnection
        ._get_disk_xml."""

        def fake_parseDoc(self, xml):
            raise FakeLibvirt.libvirtError

        self.stubs.Set(FakeLibxml2, 'parseDoc', fake_parseDoc)

        xml = """<disk><target dev='test_device_name'/></disk>"""
        device = 'test_device_name'

        ref = self.libvirtconnection._get_disk_xml(xml, device)

        self.assertEquals(None, ref)

    @attr(kind='small')
    def test_detach_volume(self):
        """Test for nova.virt.libvirt.connection.LibvirtConnection
        .detach_volume."""
        def fake_get_disk_xml(xml, device):
            return '<disk><target dev=\'test_device_name\'/></disk>'

        self.stubs.Set(self.libvirtconnection, '_get_disk_xml',
                       fake_get_disk_xml)

        def fake_detachDevice(con, xml):
            self.assertTrue(xml.find('test_device_name'))

        self.stubs.Set(FakeDomain, 'detachDevice', fake_detachDevice)

        ins_ref = self._create_instance()
        mountpoint = '/mnt/volume/test_device_name'
        ref = self.libvirtconnection.detach_volume(ins_ref['name'], mountpoint)
        self.assertEqual(None, ref)

    @attr(kind='small')
    def test_detach_volume_exception(self):
        """Test for nova.virt.libvirt.connection.LibvirtConnection
        .detach_volume."""
        def fake_get_disk_xml(xml, device):
            return ''

        self.stubs.Set(self.libvirtconnection, '_get_disk_xml',
                       fake_get_disk_xml)

        ins_ref = self._create_instance()
        mountpoint = '/mnt/volume/test_device_name'
        self.assertRaises(exception.DiskNotFound,
            self.libvirtconnection.detach_volume, ins_ref['name'], mountpoint)

    @attr(kind='small')
    def test_snapshot(self):
        """Test for nova.virt.libvirt.connection.LibvirtConnection.snapshot."""

        def fake_get_image_service(context, image_href):
            return (image.glance.GlanceImageService(), 1)

        self.stubs.Set(image, 'get_image_service', fake_get_image_service)

        def fake_show(self, context, image_id):
            image = {
                'id': 1,
                'name': 'test image',
                'is_public': False,
                'size': None,
                'location': None,
                'disk_format': None,
                'container_format': None,
                'checksum': None,
                'created_at': utils.utcnow(),
                'updated_at': utils.utcnow(),
                'deleted_at': None,
                'deleted': None,
                'status': None,
                'properties': {'instance_id': '1', 'user_id': 'fake'},
            }
            return image

        self.stubs.Set(image.glance.GlanceImageService, 'show', fake_show)

        def fake_update(img, context, image_href, metadata, image_file):
            self.exe_flag = True

        self.stubs.Set(image.glance.GlanceImageService, 'update', fake_update)

        def fake_XMLDesc(con, index):
            return """
                <domain type='kvm'>
                    <devices>
                        <disk type='file'>
                            <source file='filename'/>
                        </disk>
                    </devices>
                </domain>
            """

        self.stubs.Set(FakeDomain, 'XMLDesc', fake_XMLDesc)

        def fake_execute(cmd, *arg, **kwargs):
            self.assertTrue(cmd in ('qemu-img'))
            f = open(arg[-1], 'w')
            f.close()
            return ('qemu-imged', '')

        self.stubs.Set(utils, 'execute', fake_execute)

        def fake_snapshotCreateXML(con, xml, index):
            return FakeDomain()

        self.stubs.Set(FakeDomain, 'snapshotCreateXML', fake_snapshotCreateXML)

        ins_ref = self._create_instance()

        image_href = '/host/image/1'
        ref = self.libvirtconnection.snapshot(context.get_admin_context(),
                                              ins_ref, image_href)

        self.assertEqual(None, ref)
        self.assertEqual(True, self.exe_flag)

    @attr(kind='small')
    def test_snapshot_parameter(self):
        """Test for nova.virt.libvirt.connection.LibvirtConnection.snapshot."""

        def fake_get_image_service(context, image_href):
            return (image.glance.GlanceImageService(), 1)

        self.stubs.Set(image, 'get_image_service', fake_get_image_service)

        def fake_show(self, context, image_id):
            image = {
                'id': 1,
                'name': 'test image',
                'is_public': False,
                'size': None,
                'location': None,
                'disk_format': 'ami',
                'container_format': None,
                'checksum': None,
                'created_at': utils.utcnow(),
                'updated_at': utils.utcnow(),
                'deleted_at': None,
                'deleted': None,
                'status': None,
                'properties': {'instance_id': '1', 'user_id': 'fake',
                               'architecture': 'arch'},
            }
            return image

        self.stubs.Set(image.glance.GlanceImageService, 'show', fake_show)

        def fake_update(img, context, image_href, metadata, image_file):
            self.exe_flag = True

        self.stubs.Set(image.glance.GlanceImageService, 'update', fake_update)

        def fake_XMLDesc(con, index):
            return """
                <domain type='kvm'>
                    <devices>
                        <disk type='file'>
                            <source file='filename'/>
                        </disk>
                    </devices>
                </domain>
            """

        self.stubs.Set(FakeDomain, 'XMLDesc', fake_XMLDesc)

        def fake_execute(cmd, *arg, **kwargs):
            self.assertTrue(cmd in ('qemu-img'))
            f = open(arg[-1], 'w')
            f.close()
            return ('qemu-imged', '')

        self.stubs.Set(utils, 'execute', fake_execute)

        def fake_snapshotCreateXML(con, xml, index):
            return FakeDomain()

        self.stubs.Set(FakeDomain, 'snapshotCreateXML', fake_snapshotCreateXML)

        ins_ref = self._create_instance()

        image_href = '/host/image/1'
        ref = self.libvirtconnection.snapshot(context.get_admin_context(),
                                              ins_ref, image_href)

        self.assertEqual(None, ref)
        self.assertEqual(True, self.exe_flag)

    @attr(kind='small')
    def test_reboot(self):
        """Test for nova.virt.libvirt.connection.LibvirtConnection.reboot."""

        def fake_setup_basic_filtering(instance, network_info):
            pass

        self.stubs.Set(self.libvirtconnection.firewall_driver,
                       'setup_basic_filtering', fake_setup_basic_filtering)

        def fake_info(self):
            return (power_state.RUNNING, '', '', '', '')

        self.stubs.Set(FakeDomain, 'info', fake_info)

        ins_ref = self._create_instance()
        self._setup_networking(ins_ref['id'])
        manager = network.manager.NetworkManager()
        manager.SHOULD_CREATE_BRIDGE = True
        ni = manager.get_instance_nw_info(
                                    context.get_admin_context(),
                                    ins_ref['id'],
                                    ins_ref['instance_type_id'],
                                    'host1')

        ref = self.libvirtconnection.reboot(ins_ref, ni, xml=None)

        self.assertTrue(isinstance(ref, event.Event))
        greenthread.sleep(0)

    @attr(kind='small')
    def test_reboot_exception_notfound(self):
        """Test for nova.virt.libvirt.connection.LibvirtConnection.reboot."""

        def fake_setup_basic_filtering(instance, network_info):
            pass

        self.stubs.Set(self.libvirtconnection.firewall_driver,
                       'setup_basic_filtering', fake_setup_basic_filtering)

        def fake_info(self):
            raise exception.NotFound

        self.stubs.Set(FakeDomain, 'info', fake_info)

        ins_ref = self._create_instance()
        self._setup_networking(ins_ref['id'])
        manager = network.manager.NetworkManager()
        manager.SHOULD_CREATE_BRIDGE = True
        ni = manager.get_instance_nw_info(
                                    context.get_admin_context(),
                                    ins_ref['id'],
                                    ins_ref['instance_type_id'],
                                    'host1')

        ref = self.libvirtconnection.reboot(ins_ref, ni, xml=None)

        self.assertTrue(isinstance(ref, event.Event))
        greenthread.sleep(0)

    @attr(kind='small')
    def test_reboot_exception(self):
        """Test for nova.virt.libvirt.connection.LibvirtConnection.reboot.
        wrap libvirt api exception to exception.Error if failed"""
        def fake_setup_basic_filtering(instance, network_info):
            pass

        self.stubs.Set(self.libvirtconnection.firewall_driver,
                       'setup_basic_filtering', fake_setup_basic_filtering)

        def fake_destroy(self):
            raise FakeLibvirt.libvirtError('a fake libvirtError')

        self.stubs.Set(FakeDomain, 'destroy', fake_destroy)

        ins_ref = self._create_instance()
        self._setup_networking(ins_ref['id'])
        manager = network.manager.NetworkManager()
        manager.SHOULD_CREATE_BRIDGE = True
        ni = manager.get_instance_nw_info(
                                    context.get_admin_context(),
                                    ins_ref['id'],
                                    ins_ref['instance_type_id'],
                                    'host1')

#        self.assertRaises(exception.Error,
#                self.libvirtconnection.reboot, ins_ref, ni, xml=None)
        self.libvirtconnection.reboot(ins_ref, ni, xml=None)
        # not occured any exception.


    @attr(kind='small')
    def test_pause(self):
        """Test for nova.virt.libvirt.connection.LibvirtConnection.pause."""
        self.counter = 0

        def fake_suspend(dom):
            self.counter += 1

        self.stubs.Set(FakeDomain, 'suspend', fake_suspend)

        ins_ref = self._create_instance()

        self.libvirtconnection.pause(ins_ref, callback=None)

        self.assertEqual(1, self.counter)

    @attr(kind='small')
    def test_unpause(self):
        """Test for nova.virt.libvirt.connection.LibvirtConnection.unpause."""
        self.counter = 0

        def fake_resume(dom):
            self.counter += 1

        self.stubs.Set(FakeDomain, 'resume', fake_resume)

        ins_ref = self._create_instance()

        self.libvirtconnection.unpause(ins_ref, callback=None)

        self.assertEqual(1, self.counter)

    @attr(kind='small')
    def test_suspend(self):
        """Test for nova.virt.libvirt.connection.LibvirtConnection.suspend."""
        self.counter = 0

        def fake_managedSave(dom, index):
            self.counter += 1

        self.stubs.Set(FakeDomain, 'managedSave', fake_managedSave)

        ins_ref = self._create_instance()

        self.libvirtconnection.suspend(ins_ref, callback=None)

        self.assertEqual(1, self.counter)

    @attr(kind='small')
    def test_resume(self):
        """Test for nova.virt.libvirt.connection.LibvirtConnection.resume."""
        self.counter = 0

        def fake_create(dom):
            self.counter += 1

        self.stubs.Set(FakeDomain, 'create', fake_create)

        ins_ref = self._create_instance()

        self.libvirtconnection.resume(ins_ref, callback=None)

        self.assertEqual(1, self.counter)

    @attr(kind='small')
    def test_rescue(self):
        """Test for nova.virt.libvirt.connection.LibvirtConnection.rescue."""
        self.libvirtconnection = connection.get_connection(read_only=True)

        def fake_XMLDesc(con, index):
            return """
                <domain type='kvm'>
                    <devices>
                        <serial type='pty'>
                            <source path='filename'/>
                        </serial>
                    </devices>
                </domain>
            """

        self.stubs.Set(FakeDomain, 'XMLDesc', fake_XMLDesc)

        def fake_fetch_image(context, target, image_id, user_id, project_id,
                     size=None):
            pass

        self.stubs.Set(self.libvirtconnection,
                       '_fetch_image', fake_fetch_image)

        def fake_reboot(instance, network_info, xml=None):
            self.exe_flag = True

        self.stubs.Set(self.libvirtconnection,
                       'reboot', fake_reboot)

        def fake_execute(cmd, *arg, **kwargs):
            return ('cmdok', '')

        self.stubs.Set(utils, 'execute', fake_execute)

        ins_ref = self._create_instance()

        self._setup_networking(ins_ref['id'])
        manager = network.manager.NetworkManager()
        manager.SHOULD_CREATE_BRIDGE = True
        ni = manager.get_instance_nw_info(
                                    context.get_admin_context(),
                                    ins_ref['id'],
                                    ins_ref['instance_type_id'],
                                    'host1')

        ref = self.libvirtconnection.rescue(context.get_admin_context(),
                        instance=ins_ref, callback=None, network_info=ni)
        greenthread.sleep(0)

        self.assertEqual(None, ref)
        self.assertEqual(True, self.exe_flag)

    @attr(kind='small')
    def test_unrescue(self):
        """Test for nova.virt.libvirt.connection.LibvirtConnection.unrescue."""
        self.libvirtconnection = connection.get_connection(read_only=True)

        def fake_reboot(instance, network_info, xml=None):
            self.exe_flag = True

        self.stubs.Set(self.libvirtconnection,
                       'reboot', fake_reboot)

        ins_ref = self._create_instance()

        unrescue_xml_path = os.path.join(flags.FLAGS.instances_path,
                                         ins_ref['name'], 'unrescue.xml')
        f = open(unrescue_xml_path, 'w')
        f.close()

        self._setup_networking(ins_ref['id'])
        manager = network.manager.NetworkManager()
        manager.SHOULD_CREATE_BRIDGE = True
        ni = manager.get_instance_nw_info(
                                    context.get_admin_context(),
                                    ins_ref['id'],
                                    ins_ref['instance_type_id'],
                                    'host1')

        ref = self.libvirtconnection.unrescue(
                        instance=ins_ref, callback=None, network_info=ni)
        greenthread.sleep(0)

        self.assertEqual(None, ref)
        self.assertEqual(True, self.exe_flag)

    @attr(kind='small')
    def test_poll_rescued_instances(self):
        """Test for nova.virt.libvirt.connection.LibvirtConnection
        .poll_rescued_instances.
        no need assert becuase it is pass implements"""

        self.libvirtconnection.poll_rescued_instances(None)

    @attr(kind='small')
    def test_spawn(self):
        """Test for nova.virt.libvirt.connection.LibvirtConnection.spawn."""

        def fake_setup_basic_filtering(instance, network_info):
            pass

        self.stubs.Set(self.libvirtconnection.firewall_driver,
                       'setup_basic_filtering', fake_setup_basic_filtering)

        def fake_to_xml(self, instance, network_info, rescue=False,
               block_device_info=None):
            return """
                <domain type='kvm'>
                    <devices>
                        <disk type='file'>
                            <source file='filename'/>
                        </disk>
                    </devices>
                </domain>
            """

        self.stubs.Set(self.libvirtconnection, 'to_xml', fake_to_xml)

        def fake_info(con):
            self.exe_flag = True
            return (power_state.RUNNING, '', '', '', '')

        self.stubs.Set(FakeDomain, 'info', fake_info)

        def fake_fetch_image(context, target, image_id, user_id, project_id,
                     size=None):
            pass

        self.stubs.Set(self.libvirtconnection,
                       '_fetch_image', fake_fetch_image)

        def fake_execute(cmd, *arg, **kwargs):
            return ('cmdok', '')

        self.stubs.Set(utils, 'execute', fake_execute)

        ins_ref = self._create_instance()

        self._setup_networking(ins_ref['id'])
        manager = network.manager.NetworkManager()
        manager.SHOULD_CREATE_BRIDGE = True
        ni = manager.get_instance_nw_info(
                                    context.get_admin_context(),
                                    ins_ref['id'],
                                    ins_ref['instance_type_id'],
                                    'host1')

        ref = self.libvirtconnection.spawn(context.get_admin_context(),
                instance=ins_ref, network_info=ni, block_device_info=None)

        greenthread.sleep(0.5)
        self.assertTrue(isinstance(ref, event.Event))
        self.assertTrue(self.exe_flag)

    @attr(kind='small')
    def test_flush_xen_console(self):
        """Test for nova.virt.libvirt.connection.LibvirtConnection
        ._flush_xen_console."""

        def fake_execute(cmd, *arg, **kwargs):
            self.assertTrue(cmd in ('dd'))
            return ('ddok', '')

        self.stubs.Set(utils, 'execute', fake_execute)

        virsh_output = ['/dev/']
        ref = self.libvirtconnection._flush_xen_console(virsh_output)
        self.assertEqual('ddok', ref)

    @attr(kind='small')
    def test_flush_xen_console_parameter(self):
        """Test for nova.virt.libvirt.connection.LibvirtConnection
        ._flush_xen_console."""

        virsh_output = ['/notdev/']
        ref = self.libvirtconnection._flush_xen_console(virsh_output)
        self.assertEqual('', ref)

    @attr(kind='small')
    def test_get_console_output(self):
        """Test for nova.virt.libvirt.connection.LibvirtConnection
        .get_console_output."""

        def fake_dump_file(filepath):
            return 'file contents'

        self.stubs.Set(self.libvirtconnection,
                       '_dump_file', fake_dump_file)

        def fake_flush_xen_console(virsh_output):
            return 'file data'

        self.stubs.Set(self.libvirtconnection,
                       '_flush_xen_console', fake_flush_xen_console)

        def fake_append_to_file(data, fpath):
            return 'fpath'

        self.stubs.Set(self.libvirtconnection,
                       '_append_to_file', fake_append_to_file)

        def fake_execute(cmd, *arg, **kwargs):
            self.assertTrue(cmd in ('chown', 'virsh'))
            return ('ddok', '')

        self.stubs.Set(utils, 'execute', fake_execute)

        ins_ref = self._create_instance()

        self.flags(libvirt_type='xen')
        ref = self.libvirtconnection.get_console_output(ins_ref)

        self.assertEqual('file contents', ref)

    @test.skip_test('because get_console_output not implement for lxc ')
    @attr(kind='small')
    def test_get_console_output_configuration_lxc(self):
        """Test for nova.virt.libvirt.connection.LibvirtConnection
        .get_console_output."""

        def fake_dump_file(filepath):
            return 'file contents'

        self.stubs.Set(self.libvirtconnection,
                       '_dump_file', fake_dump_file)

        def fake_flush_xen_console(virsh_output):
            return 'file data'

        self.stubs.Set(self.libvirtconnection,
                       '_flush_xen_console', fake_flush_xen_console)

        def fake_append_to_file(data, fpath):
            return 'fpath'

        self.stubs.Set(self.libvirtconnection,
                       '_append_to_file', fake_append_to_file)

        def fake_execute(cmd, *arg, **kwargs):
            self.assertTrue(cmd in ('chown', 'virsh'))
            return ('ddok', '')

        self.stubs.Set(utils, 'execute', fake_execute)

        ins_ref = self._create_instance()

        self.flags(libvirt_type='lxc')
        ref = self.libvirtconnection.get_console_output(ins_ref)

        self.assertEqual('', ref)

    @attr(kind='small')
    def test_get_console_output_configuration_other(self):
        """Test for nova.virt.libvirt.connection.LibvirtConnection
        .get_console_output."""

        def fake_dump_file(filepath):
            return 'file contents'

        self.stubs.Set(self.libvirtconnection,
                       '_dump_file', fake_dump_file)

        def fake_flush_xen_console(virsh_output):
            return 'file data'

        self.stubs.Set(self.libvirtconnection,
                       '_flush_xen_console', fake_flush_xen_console)

        def fake_append_to_file(data, fpath):
            return 'fpath'

        self.stubs.Set(self.libvirtconnection,
                       '_append_to_file', fake_append_to_file)

        def fake_execute(cmd, *arg, **kwargs):
            self.assertTrue(cmd in ('chown', 'virsh'))
            return ('ddok', '')

        self.stubs.Set(utils, 'execute', fake_execute)

        ins_ref = self._create_instance()

        self.flags(libvirt_type='')
        ref = self.libvirtconnection.get_console_output(ins_ref)

        self.assertEqual('file contents', ref)

    @attr(kind='small')
    def test_append_to_file(self):
        """Test for nova.virt.libvirt.connection.LibvirtConnection
        ._append_to_file."""

        test_contents = 'test_contents'
        tmp = os.path.join(self.temp_path, '', 'test.txt')
        f = open(tmp, 'w')
        f.write(test_contents)
        f.close()

        ref = self.libvirtconnection._append_to_file(test_contents, tmp)

        self.assertEqual(tmp, ref)

    @attr(kind='small')
    def test_dump_file(self):
        """Test for nova.virt.libvirt.connection.LibvirtConnection
        ._dump_file."""

        test_contents = 'test_contents'
        tmp = os.path.join(self.temp_path, '', 'test.txt')
        f = open(tmp, 'w')
        f.write(test_contents)
        f.close()

        ref = self.libvirtconnection._dump_file(tmp)

        self.assertEqual(test_contents, ref)

    @attr(kind='small')
    def test_get_ajax_console(self):
        """Test for nova.virt.libvirt.connection.LibvirtConnection
        .get_ajax_console."""

        def fake_execute(cmd, *arg, **kwargs):
            if cmd == 'netcat':
                raise exception.ProcessExecutionError
            return ('cmdok', '')

        self.stubs.Set(utils, 'execute', fake_execute)

        def fake_XMLDesc(con, index):
            return """
                <domain type='kvm'>
                    <devices>
                        <serial type='pty'>
                            <source path='filename'/>
                        </serial>
                    </devices>
                </domain>
            """

        self.stubs.Set(FakeDomain, 'XMLDesc', fake_XMLDesc)

        ins_ref = self._create_instance()

        ref = self.libvirtconnection.get_ajax_console(ins_ref)

        self.assertEqual('host1', ref['host'])
        self.assertTrue(ref['token'])
        self.assertTrue(ref['port'])

    @attr(kind='small')
    def test_get_ajax_console_exception(self):
        """Test for nova.virt.libvirt.connection.LibvirtConnection
        .get_ajax_console."""

        def fake_execute(cmd, *arg, **kwargs):
            return ('cmdok', '')

        self.stubs.Set(utils, 'execute', fake_execute)

        ins_ref = self._create_instance()

        self.assertRaises(Exception,
                        self.libvirtconnection.get_ajax_console, ins_ref)

    @attr(kind='small')
    def test_get_host_ip_addr_configuration(self):
        """Test for nova.virt.libvirt.connection.LibvirtConnection
        .get_host_ip_addr."""
        ip = '99.99.99.99'
        self.flags(my_ip=ip)
        ref = self.libvirtconnection.get_host_ip_addr()

        self.assertEqual(ip, ref)

    @attr(kind='small')
    def test_get_vnc_console(self):
        """Test for nova.virt.libvirt.connection.LibvirtConnection
        .get_vnc_console."""

        def fake_XMLDesc(con, index):
            return """
                <domain type='kvm'>
                    <devices>
                        <graphics type='vnc' port='9876'>
                        </graphics>
                    </devices>
                </domain>
            """

        self.stubs.Set(FakeDomain, 'XMLDesc', fake_XMLDesc)

        ins_ref = self._create_instance()

        ref = self.libvirtconnection.get_vnc_console(ins_ref)

        self.assertEqual('host1', ref['host'])
        self.assertTrue(ref['token'])
        self.assertTrue('9876', ref['port'])

    @attr(kind='small')
    def test_cache_image(self):
        """Test for nova.virt.libvirt.connection.LibvirtConnection
        ._cache_image."""

        def fake_execute(cmd, *arg, **kwargs):
            return ('cmdok', '')

        self.stubs.Set(utils, 'execute', fake_execute)

        def fake_exists(path):
            return False

        self.stubs.Set(os.path, 'exists', fake_exists)

        def fake_mkdir(path):
            pass

        self.stubs.Set(os, 'mkdir', fake_mkdir)

        def dummy(target):
            self.assertTrue(target.find('test_fname'))

        target = 'test_target'
        fname = 'test_fname'
        ref = self.libvirtconnection._cache_image(dummy, target, fname)

        self.assertEqual(None, ref)

    @attr(kind='small')
    def test_fetch_image(self):
        """Test for nova.virt.libvirt.connection.LibvirtConnection
        ._fetch_image."""

        def fake_fetch_to_raw(context, image_href, path, user_id,
                              project_id):
            self.exe_flag = True

        self.stubs.Set(virt.images, 'fetch_to_raw',
                       fake_fetch_to_raw)

        target = 'test_target'
        ref = self.libvirtconnection._fetch_image(context.get_admin_context(),
                            target=target, image_id=1, user_id='fake',
                            project_id='fake', size=None)

        self.assertEqual(None, ref)
        self.assertEqual(True, self.exe_flag)

    @attr(kind='small')
    def test_create_local(self):
        """Test for nova.virt.libvirt.connection.LibvirtConnection
        ._create_local."""

        def fake_execute(cmd, *arg, **kwargs):
            return ('cmdok', '')

        self.stubs.Set(utils, 'execute', fake_execute)

        target = 'test_target'
        ref = self.libvirtconnection._create_local(target=target,
                                 local_size=10, unit='G', fs_format=None)

        self.assertEqual(None, ref)

    @attr(kind='small')
    def test_create_image(self):
        """Test for nova.virt.libvirt.connection.LibvirtConnection
        ._create_image."""

        self.libvirtconnection = connection.get_connection(read_only=True)

        def fake_fetch_image(context, target, image_id, user_id, project_id,
                     size=None):
            self.exe_flag = True

        self.stubs.Set(self.libvirtconnection,
                       '_fetch_image', fake_fetch_image)

        def fake_execute(cmd, *arg, **kwargs):
            return ('cmdok', '')

        self.stubs.Set(utils, 'execute', fake_execute)

        ins_ref = self._create_instance()

        self._setup_networking(ins_ref['id'])
        manager = network.manager.NetworkManager()
        manager.SHOULD_CREATE_BRIDGE = True
        ni = manager.get_instance_nw_info(
                                    context.get_admin_context(),
                                    ins_ref['id'],
                                    ins_ref['instance_type_id'],
                                    'host1')

        xml = self.libvirtconnection.to_xml(instance=ins_ref, network_info=ni,
                                            rescue=True)
        ref = self.libvirtconnection._create_image(context.get_admin_context(),
                inst=ins_ref, libvirt_xml=xml, suffix='',
                      disk_images=None, network_info=ni,
                      block_device_info=None)

        self.assertEqual(None, ref)
        self.assertEqual(True, self.exe_flag)

    @attr(kind='small')
    def test_create_image_parameter(self):
        """Test for nova.virt.libvirt.connection.LibvirtConnection
        ._create_image."""

        self.flags(libvirt_type='lxc')
        self.libvirtconnection = connection.get_connection(read_only=True)

        def fake_fetch_to_raw(context, image_href, path, user_id,
                              project_id):
            self.exe_flag = True

        self.stubs.Set(virt.images, 'fetch_to_raw',
                       fake_fetch_to_raw)

        def fake_execute(cmd, *arg, **kwargs):
            return ('cmdok', '')

        self.stubs.Set(utils, 'execute', fake_execute)

        def fake_setup_container(image, container_dir=None, nbd=False):
            pass

        self.stubs.Set(virt.disk,
                       'setup_container', fake_setup_container)

        params = dict(config_drive='', config_drive_id='')
        ins_ref = self._create_instance(params)

        self._setup_networking(ins_ref['id'])
        manager = network.manager.NetworkManager()
        manager.SHOULD_CREATE_BRIDGE = True
        ni = manager.get_instance_nw_info(
                                    context.get_admin_context(),
                                    ins_ref['id'],
                                    ins_ref['instance_type_id'],
                                    'host1')

        ni[0][0]['injected'] = True
        xml = self.libvirtconnection.to_xml(instance=ins_ref, network_info=ni,
                                            rescue=True)
        block_info = dict(ephemerals=[dict(num=1, size=6, device_name='ep1')],
                          root_device_name='/rootpath',
                          swap={'device_name': 'device1', 'swap_size': 10})

        ref = self.libvirtconnection._create_image(context.get_admin_context(),
                inst=ins_ref, libvirt_xml=xml, suffix='',
                      disk_images=None, network_info=ni,
                      block_device_info=block_info)

        self.assertEqual(None, ref)
        self.assertEqual(True, self.exe_flag)

    @attr(kind='small')
    def test_create_image_single_local_disk(self):
        """Test for nova.virt.libvirt.connection.LibvirtConnection
        ._create_image."""

        self.flags(libvirt_single_local_disk=True)
        self.libvirtconnection = connection.get_connection(read_only=True)

        def fake_fetch_image(context, target, image_id, user_id, project_id,
                     size=None):
            self.exe_flag = True

        self.stubs.Set(self.libvirtconnection,
                       '_fetch_image', fake_fetch_image)

        def fake_execute(cmd, *arg, **kwargs):
            return ('cmdok', '')

        self.stubs.Set(utils, 'execute', fake_execute)

        ins_ref = self._create_instance()

        self._setup_networking(ins_ref['id'])
        manager = network.manager.NetworkManager()
        manager.SHOULD_CREATE_BRIDGE = True
        ni = manager.get_instance_nw_info(
                                    context.get_admin_context(),
                                    ins_ref['id'],
                                    ins_ref['instance_type_id'],
                                    'host1')

        xml = self.libvirtconnection.to_xml(instance=ins_ref, network_info=ni,
                                            rescue=True)
        ref = self.libvirtconnection._create_image(context.get_admin_context(),
                inst=ins_ref, libvirt_xml=xml, suffix='',
                      disk_images=None, network_info=ni,
                      block_device_info=None)

        self.assertEqual(None, ref)
        self.assertEqual(True, self.exe_flag)

    @attr(kind='small')
    def test_prepare_xml_info(self):
        """Test for nova.virt.libvirt.connection.LibvirtConnection
        ._prepare_xml_info."""

        ins_ref = self._create_instance()
        self._setup_networking(ins_ref['id'])
        manager = network.manager.NetworkManager()
        manager.SHOULD_CREATE_BRIDGE = True
        ni = manager.get_instance_nw_info(
                                    context.get_admin_context(),
                                    ins_ref['id'],
                                    ins_ref['instance_type_id'],
                                    'host1')

        ref = self.libvirtconnection._prepare_xml_info(instance=ins_ref,
                network_info=ni, rescue=False, block_device_info=None)

        self.assertEqual('1.2.3.4', ref['nics'][0]['ip_address'])
        self.assertTrue(ref['ramdisk'].find('00000001/ramdisk'))
        self.assertEqual([], ref['volumes'])
        self.assertTrue(ref['local_device'])

    @attr(kind='small')
    def test_prepare_xml_info_parameter(self):
        """Test for nova.virt.libvirt.connection.LibvirtConnection
        ._prepare_xml_info."""

        self.flags(use_cow_images=False)

        ins_ref = self._create_instance()
        self._setup_networking(ins_ref['id'])
        manager = network.manager.NetworkManager()
        manager.SHOULD_CREATE_BRIDGE = True
        ni = manager.get_instance_nw_info(
                                    context.get_admin_context(),
                                    ins_ref['id'],
                                    ins_ref['instance_type_id'],
                                    'host1')

        block_info = dict(block_device_mapping=[dict(mount_device='/volume1',
                                type='type1', protocol=None,
                                name='volume1', device_path='/dev/test/')],
                          root_device_name='/rootpath',
                          swap={'device_name': 'device1', 'swap_size': 10})
        ref = self.libvirtconnection._prepare_xml_info(instance=ins_ref,
                network_info=ni, rescue=False, block_device_info=block_info)

        result = {'protocol': None, 'device_path': '/dev/test/',
                  'type': 'block', 'name': None, 'mount_device': '/volume1'}

        self.assertEqual(result, ref['volumes'][0])

    @attr(kind='small')
    def test_prepare_xml_info_parameter_swap(self):
        """Test for nova.virt.libvirt.connection.LibvirtConnection
        ._prepare_xml_info."""

        def fake_swap_is_usable(swap):
            return False

        self.stubs.Set(virt.driver, 'swap_is_usable', fake_swap_is_usable)
        self.flags(use_cow_images=False)

        instance_types.create(name='test_type', memory=10,
                vcpus=1, local_gb=5, flavorid=10, swap=20,
                rxtx_quota=0, rxtx_cap=0)
        ins_type = instance_types.get_instance_type_by_name('test_type')
        params = dict(instance_type_id=ins_type['id'])
        ins_ref = self._create_instance(params)

        self._setup_networking(ins_ref['id'])
        manager = network.manager.NetworkManager()
        manager.SHOULD_CREATE_BRIDGE = True
        ni = manager.get_instance_nw_info(
                                    context.get_admin_context(),
                                    ins_ref['id'],
                                    ins_ref['instance_type_id'],
                                    'host1')

        block_info = dict(block_device_mapping=[dict(mount_device='/volume1',
                                type='type1', protocol=None,
                                name='volume1', device_path='/dev/test/')],
                          root_device_name='/rootpath',
                          swap={'device_name': 'device1', 'swap_size': 10})
        ref = self.libvirtconnection._prepare_xml_info(instance=ins_ref,
                network_info=ni, rescue=False, block_device_info=block_info)

        result = {'protocol': None, 'device_path': '/dev/test/',
                  'type': 'block', 'name': None, 'mount_device': '/volume1'}

        self.assertEqual(result, ref['volumes'][0])

    @attr(kind='small')
<<<<<<< HEAD
    def test_prepare_xml_info_use_raw_image(self):
        """Test for nova.virt.libvirt.connection.LibvirtConnection
        ._prepare_xml_info."""

        ins_ref = self._create_instance()
        self._setup_networking(ins_ref['id'])
        manager = network.manager.NetworkManager()
        manager.SHOULD_CREATE_BRIDGE = True
        ni = manager.get_instance_nw_info(
                                    context.get_admin_context(),
                                    ins_ref['id'],
                                    ins_ref['instance_type_id'],
                                    'host1')

        ref = self.libvirtconnection._prepare_xml_info(instance=ins_ref,
                network_info=ni, rescue=False, block_device_info=None,
                use_raw_image=True)

        self.assertEqual('raw', ref['driver_type'])

    @attr(kind='small')
=======
>>>>>>> 68e13b5c
    def test_prepare_xml_info_single_local_disk(self):
        """Test for nova.virt.libvirt.connection.LibvirtConnection
        ._prepare_xml_info."""

        self.flags(libvirt_single_local_disk=True)
        ins_ref = self._create_instance()
        self._setup_networking(ins_ref['id'])
        manager = network.manager.NetworkManager()
        manager.SHOULD_CREATE_BRIDGE = True
        ni = manager.get_instance_nw_info(
                                    context.get_admin_context(),
                                    ins_ref['id'],
                                    ins_ref['instance_type_id'],
                                    'host1')

        ref = self.libvirtconnection._prepare_xml_info(instance=ins_ref,
                network_info=ni, rescue=False, block_device_info=None)

        self.assertEqual('1.2.3.4', ref['nics'][0]['ip_address'])
        self.assertTrue(ref['ramdisk'].find('00000001/ramdisk'))
        self.assertEqual([], ref['volumes'])
        self.assertTrue(not ref['local_device'])

    @attr(kind='small')
    def test_to_xml(self):
        """Test for nova.virt.libvirt.connection.LibvirtConnection.to_xml."""

        self.libvirtconnection = connection.get_connection(read_only=True)
        ins_ref = self._create_instance()
        self._setup_networking(ins_ref['id'])
        manager = network.manager.NetworkManager()
        manager.SHOULD_CREATE_BRIDGE = True
        ni = manager.get_instance_nw_info(
                                    context.get_admin_context(),
                                    ins_ref['id'],
                                    ins_ref['instance_type_id'],
                                    'host1')

        block_info = dict(block_device_mapping=[dict(mount_device='/volume1',
                                type='type1', protocol=None,
                                name='volume1', device_path='/dev/test/')],
                          root_device_name='/rootpath',
                          swap={'device_name': 'device1', 'swap_size': 10})

        ref = self.libvirtconnection.to_xml(instance=ins_ref,
                network_info=ni, rescue=False, block_device_info=block_info)

        self.assertTrue(ref.find("domain type='kvm'>"))
        self.assertTrue(ref.find("<name>instance-00000001</name>"))
        self.assertTrue(ref.find("<target dev='/volume1' bus='virtio'/>"))
        self.assertTrue(ref.find("<mac address='56:12:12:12:12:12'/>"))

    @attr(kind='small')
    def test_lookup_by_name_exception(self):
        """Test for nova.virt.libvirt.connection.LibvirtConnection
        ._lookup_by_name."""

        def fake_lookupByName(conn, instance_name):
            raise FakeLibvirt.libvirtError('a fake libvirtError')

        self.stubs.Set(FakeLibvirt, 'lookupByName', fake_lookupByName)

        FakeLibvirt.VIR_ERR_NO_DOMAIN = None

        ins_ref = self._create_instance()

        self.assertRaises(exception.Error,
                    self.libvirtconnection._lookup_by_name, ins_ref['name'])

    @attr(kind='small')
    def test_create_new_domain(self):
        """Test for nova.virt.libvirt.connection.LibvirtConnection
        ._create_new_domain."""

        def fake_createXML(con, xml, launch_flags):
            return 'a fake domain'

        self.stubs.Set(FakeLibvirt, 'createXML', fake_createXML)

        xml = '<test xml/>'
        ref = self.libvirtconnection._create_new_domain(xml=xml,
                                        persistent=False, launch_flags=0)

        self.assertEqual('a fake domain', ref)

    @attr(kind='small')
    def test_get_diagnostics(self):
        """Test for nova.virt.libvirt.connection.LibvirtConnection
        .get_diagnostics."""

        ins_ref = self._create_instance()
        self.assertRaises(exception.ApiError,
                    self.libvirtconnection.get_diagnostics, ins_ref['name'])

    @attr(kind='small')
    def test_get_disks(self):
        """Test for nova.virt.libvirt.connection.LibvirtConnection
        .get_disks."""

        ins_ref = self._create_instance()
        ref = self.libvirtconnection.get_disks(ins_ref['name'])
        self.assertEqual([], ref)

    @attr(kind='small')
    def test_get_disks_parameter(self):
        """Test for nova.virt.libvirt.connection.LibvirtConnection
        .get_disks."""

        FakeLibxml2.children = [FakeLibxml2('target')]
        ins_ref = self._create_instance()

        ref = self.libvirtconnection.get_disks(ins_ref['name'])
        self.assertEqual('test_device_name', ref[0])

    @attr(kind='small')
    def test_get_disks_exception(self):
        """Test for nova.virt.libvirt.connection.LibvirtConnection
        .get_disks."""

        def fake_parseDoc(self, xml):
            raise FakeLibvirt.libvirtError

        self.stubs.Set(FakeLibxml2, 'parseDoc', fake_parseDoc)

        ins_ref = self._create_instance()
        ref = self.libvirtconnection.get_disks(ins_ref['name'])
        self.assertEqual([], ref)

    @attr(kind='small')
    def test_get_interfaces(self):
        """Test for nova.virt.libvirt.connection.LibvirtConnection
        .get_interfaces."""

        ins_ref = self._create_instance()
        ref = self.libvirtconnection.get_interfaces(ins_ref['name'])
        self.assertEqual([], ref)

    @attr(kind='small')
    def test_get_interfaces_parameter(self):
        """Test for nova.virt.libvirt.connection.LibvirtConnection
        .get_interfaces."""

        FakeLibxml2.children = [FakeLibxml2('target')]

        ins_ref = self._create_instance()
        ref = self.libvirtconnection.get_interfaces(ins_ref['name'])
        self.assertEqual('test_device_name', ref[0])

    @attr(kind='small')
    def test_get_interfaces_exception(self):
        """Test for nova.virt.libvirt.connection.LibvirtConnection
        .get_interfaces."""

        def fake_parseDoc(self, xml):
            raise FakeLibvirt.libvirtError

        self.stubs.Set(FakeLibxml2, 'parseDoc', fake_parseDoc)

        ins_ref = self._create_instance()
        ref = self.libvirtconnection.get_interfaces(ins_ref['name'])
        self.assertEqual([], ref)

    @attr(kind='small')
    def test_get_vcpu_total(self):
        """Test for nova.virt.libvirt.connection.LibvirtConnection
        .get_vcpu_total."""
        ref = self.libvirtconnection.get_vcpu_total()

        self.assertEqual(True, ref > 0)

    @attr(kind='small')
    def test_get_vcpu_total_exception(self):
        """Test for nova.virt.libvirt.connection.LibvirtConnection
        .get_vcpu_total."""

        def fake_cpu_count():
            raise NotImplementedError

        self.stubs.Set(multiprocessing, 'cpu_count', fake_cpu_count)

        ref = self.libvirtconnection.get_vcpu_total()

        self.assertEqual(0, ref)

    @attr(kind='small')
    def test_get_memory_mb_total(self):
        """Test for nova.virt.libvirt.connection.LibvirtConnection
        .get_memory_mb_total."""
        ref = self.libvirtconnection.get_memory_mb_total()
        self.assertEqual(True, ref > 0)

    @attr(kind='small')
    def test_get_memory_mb_used(self):
        """Test for nova.virt.libvirt.connection.LibvirtConnection
        .get_memory_mb_used."""

        sys.platform = 'win32'

        ref = self.libvirtconnection.get_memory_mb_used()

        self.assertEqual(0, ref)

    @attr(kind='small')
    def test_get_hypervisor_type(self):
        """Test for nova.virt.libvirt.connection.LibvirtConnection
        .get_hypervisor_type."""
        ref = self.libvirtconnection.get_hypervisor_type()
        self.assertEqual('kvm', ref)

    @attr(kind='small')
    def test_get_hypervisor_version(self):
        """Test for nova.virt.libvirt.connection.LibvirtConnection
        .get_hypervisor_version."""
        ref = self.libvirtconnection.get_hypervisor_version()
        self.assertEqual(2, ref)

    @attr(kind='small')
    def test_get_hypervisor_version_exception(self):
        """Test for nova.virt.libvirt.connection.LibvirtConnection
        .get_hypervisor_version."""

        setattr(self.libvirtconnection._conn, 'getVersion', None)

        self.assertRaises(exception.Error,
                          self.libvirtconnection.get_hypervisor_version)

    @attr(kind='small')
    def test_get_cpu_info(self):
        """Test for nova.virt.libvirt.connection.LibvirtConnection
        .get_cpu_info."""
        def fake_getCapabilities(con):
            return """
                <domain type='kvm'>
                    <devices>
                        <disk type='file'>
                            <source file='filename'/>
                        </disk>
                    </devices>
                </domain>
            """

        self.stubs.Set(FakeLibvirt, 'getCapabilities', fake_getCapabilities)

        ref = self.libvirtconnection.get_cpu_info()

        self.assertTrue(ref.find('model'))
        self.assertTrue(ref.find('vendor'))
        self.assertTrue(ref.find('1024'))
        self.assertTrue(ref.find('9999'))

    @attr(kind='small')
    def test_get_cpu_info_exception_count(self):
        """Test for nova.virt.libvirt.connection.LibvirtConnection
        .get_cpu_info."""
        def fake_getCapabilities(con):
            return """
                <domain type='kvm'>
                    <devices>
                        <disk type='file'>
                            <source file='filename'/>
                        </disk>
                    </devices>
                </domain>
            """

        self.stubs.Set(FakeLibvirt, 'getCapabilities', fake_getCapabilities)

        def fake_xpathEval(self, path):
            return []

        self.stubs.Set(FakeLibxml2, 'xpathEval', fake_xpathEval)

        self.assertRaises(exception.InvalidCPUInfo,
                          self.libvirtconnection.get_cpu_info)

    @attr(kind='small')
    def test_get_cpu_info_exception_topology(self):
        """Test for nova.virt.libvirt.connection.LibvirtConnection
        .get_cpu_info."""
        def fake_getCapabilities(con):
            return """
                <domain type='kvm'>
                    <devices>
                        <disk type='file'>
                            <source file='filename'/>
                        </disk>
                    </devices>
                </domain>
            """

        self.stubs.Set(FakeLibvirt, 'getCapabilities', fake_getCapabilities)

        def fake_get_next(self):
            if self.counter == 0:
                self.counter += 1
                self.name = 'cores'
                return self
            return None

        self.stubs.Set(FakeLibxml2, 'get_next', fake_get_next)

        self.assertRaises(exception.InvalidCPUInfo,
                          self.libvirtconnection.get_cpu_info)

    @attr(kind='small')
    def test_block_stats(self):
        """Test for nova.virt.libvirt.connection.LibvirtConnection
        .block_stats."""

        ref = self.libvirtconnection.block_stats(
                                    instance_name='test', disk='test')

        self.assertEqual('test_stats_up', ref)

    @attr(kind='small')
    def test_interface_stats(self):
        """Test for nova.virt.libvirt.connection.LibvirtConnection
        .interface_stats."""

        ref = self.libvirtconnection.interface_stats(
                                    instance_name='test', interface='test')

        self.assertEqual('test_stats_up', ref)

    @attr(kind='small')
    def test_get_console_pool_info(self):
        """Test for nova.virt.libvirt.connection.LibvirtConnection
        .get_console_pool_info. no need assert becuase it is pass implements"""

        self.libvirtconnection.get_console_pool_info(console_type=None)

    @attr(kind='small')
    def test_refresh_security_group_rules(self):
        """Test for nova.virt.libvirt.connection.LibvirtConnection
        .refresh_security_group_rules."""

        def fake_refresh_security_group_rules(security_group_id):
            self.exe_flag = True

        self.stubs.Set(self.libvirtconnection.firewall_driver,
                        'refresh_security_group_rules',
                        fake_refresh_security_group_rules)

        ref = self.libvirtconnection.refresh_security_group_rules(
                                               security_group_id='1')

        self.assertEqual(None, ref)
        self.assertEqual(True, self.exe_flag)

    @attr(kind='small')
    def test_refresh_security_group_members(self):
        """Test for nova.virt.libvirt.connection.LibvirtConnection
        .refresh_security_group_members."""

        def fake_refresh_security_group_members(security_group_id):
            self.exe_flag = True

        self.stubs.Set(self.libvirtconnection.firewall_driver,
                        'refresh_security_group_members',
                        fake_refresh_security_group_members)

        ref = self.libvirtconnection.refresh_security_group_members(
                                               security_group_id='1')

        self.assertEqual(None, ref)
        self.assertEqual(True, self.exe_flag)

    @attr(kind='small')
    def test_refresh_provider_fw_rules(self):
        """Test for nova.virt.libvirt.connection.LibvirtConnection
        .refresh_provider_fw_rules."""

        def fake_refresh_provider_fw_rules():
            self.exe_flag = True

        self.stubs.Set(self.libvirtconnection.firewall_driver,
                        'refresh_provider_fw_rules',
                        fake_refresh_provider_fw_rules)

        ref = self.libvirtconnection.refresh_provider_fw_rules()

        self.assertEqual(None, ref)
        self.assertEqual(True, self.exe_flag)

    @attr(kind='small')
    def test_update_available_resource(self):
        """Test for nova.virt.libvirt.connection.LibvirtConnection
        .update_available_resource."""

        topic = 'compute'
        host = 'host1'
        sv = dict(host=host, topic=topic)
        sv_ref = db.service_create(context.get_admin_context(), values=sv)

        nd = dict(service_id=sv_ref['id'], vcpus='12', memory_mb='10',
            local_gb='20', vcpus_used='3', memory_mb_used='4', cpu_info='s',
            local_gb_used='5', hypervisor_type='hdest', hypervisor_version='1')
        compute_ref = db.compute_node_create(context.get_admin_context(),
                                             values=nd)

        ref = self.libvirtconnection.update_available_resource(
                                        context.get_admin_context(), host)

        self.assertEqual(None, ref)

        compute_ref = db.compute_node_get(context.get_admin_context(),
                                             compute_id=compute_ref['id'])

        self.assertEqual('kvm', compute_ref['hypervisor_type'])
        self.assertEqual(2, compute_ref['hypervisor_version'])

    @attr(kind='small')
    def test_update_available_resource_parameter(self):
        """Test for nova.virt.libvirt.connection.LibvirtConnection
        .update_available_resource."""

        topic = 'compute'
        host = 'host1'
        sv = dict(host=host, topic=topic)
        sv_ref = db.service_create(context.get_admin_context(), values=sv)

        ref = self.libvirtconnection.update_available_resource(
                                        context.get_admin_context(), host)

        self.assertEqual(None, ref)

        compute_ref = db.compute_node_get(context.get_admin_context(),
                                             compute_id=1)

        self.assertEqual('kvm', compute_ref['hypervisor_type'])
        self.assertEqual(2, compute_ref['hypervisor_version'])

    @attr(kind='small')
    def test_update_available_resource_exception(self):
        """Test for nova.virt.libvirt.connection.LibvirtConnection
        .update_available_resource."""

        host = 'host1'
        self.assertRaises(exception.ComputeServiceUnavailable,
                    self.libvirtconnection.update_available_resource,
                                        context.get_admin_context(), host)

    @attr(kind='small')
    def test_compare_cpu(self):
        """Test for nova.virt.libvirt.connection.LibvirtConnection
        .compare_cpu."""

        self.libvirtconnection = connection.get_connection(read_only=True)

        def fake_compareCPU(con, xml, index):
            self.assertTrue(xml.find(
                    '<topology sockets="9999" cores="2" threads="1024"/>'))
            return 1

        self.stubs.Set(FakeLibvirt, 'compareCPU', fake_compareCPU)

        cpu = {"vendor": "amd", "model": "amd1234", "arch": "x86",
               "features": ["test_contents"], "topology":
                    {"cores": "2", "threads": "1024", "sockets": "9999"}}

        ref = self.libvirtconnection.compare_cpu(cpu_info=utils.dumps(cpu))
        self.assertEqual(None, ref)

    @test.skip_test('fixes next')
    @attr(kind='small')
    def test_compare_cpu_exception(self):
        """Test for nova.virt.libvirt.connection.LibvirtConnection
        .compare_cpu."""

        self.libvirtconnection = connection.get_connection(read_only=True)

        def fake_compareCPU(con, xml, index):
            self.assertTrue(xml.find(
                    '<topology sockets="9999" cores="2" threads="1024"/>'))
            raise FakeLibvirt.libvirtError('a fake libvirt exception')

        self.stubs.Set(FakeLibvirt, 'compareCPU', fake_compareCPU)

        cpu = {"vendor": "amd", "model": "amd1234", "arch": "x86",
               "features": ["test_contents"], "topology":
                    {"cores": "2", "threads": "1024", "sockets": "9999"}}

        self.assertRaises(exception.Error,
                self.libvirtconnection.compare_cpu, cpu_info=utils.dumps(cpu))

    @attr(kind='small')
    def test_compare_cpu_exception_invalid_cpu(self):
        """Test for nova.virt.libvirt.connection.LibvirtConnection
        .compare_cpu."""

        self.libvirtconnection = connection.get_connection(read_only=True)

        def fake_compareCPU(con, xml, index):
            self.assertTrue(xml.find(
                    '<topology sockets="9999" cores="2" threads="1024"/>'))
            return 0

        self.stubs.Set(FakeLibvirt, 'compareCPU', fake_compareCPU)

        cpu = {"vendor": "amd", "model": "amd1234", "arch": "x86",
               "features": ["test_contents"], "topology":
                    {"cores": "2", "threads": "1024", "sockets": "9999"}}

        self.assertRaises(exception.InvalidCPUInfo,
                self.libvirtconnection.compare_cpu, cpu_info=utils.dumps(cpu))

    @attr(kind='small')
    def test_ensure_filtering_rules_for_instance(self):
        """Test for nova.virt.libvirt.connection.LibvirtConnection
        .ensure_filtering_rules_for_instance."""

        self.flags(live_migration_retry_count=1)
        self.libvirtconnection = connection.get_connection(read_only=True)

        def fake_setup_basic_filtering(instance, network_info):
            pass

        self.stubs.Set(self.libvirtconnection.firewall_driver,
                       'setup_basic_filtering', fake_setup_basic_filtering)

        def fake_instance_filter_exists(instance, network_info):
            return True

        self.stubs.Set(self.libvirtconnection.firewall_driver,
                       'instance_filter_exists', fake_instance_filter_exists)

        ins_ref = self._create_instance()
        self._setup_networking(ins_ref['id'])
        manager = network.manager.NetworkManager()
        manager.SHOULD_CREATE_BRIDGE = True
        ni = manager.get_instance_nw_info(
                                    context.get_admin_context(),
                                    ins_ref['id'],
                                    ins_ref['instance_type_id'],
                                    'host1')

        ref = self.libvirtconnection.ensure_filtering_rules_for_instance(
                            instance_ref=ins_ref, network_info=ni, time=None)

        self.assertEqual(None, ref)

    @attr(kind='small')
    def test_ensure_filtering_rules_for_instance_exception(self):
        """Test for nova.virt.libvirt.connection.LibvirtConnection
        .ensure_filtering_rules_for_instance."""

        self.flags(live_migration_retry_count=2)
        self.libvirtconnection = connection.get_connection(read_only=True)

        def fake_setup_basic_filtering(instance, network_info):
            pass

        self.stubs.Set(self.libvirtconnection.firewall_driver,
                       'setup_basic_filtering', fake_setup_basic_filtering)

        def fake_instance_filter_exists(instance, network_info):
            return False

        self.stubs.Set(self.libvirtconnection.firewall_driver,
                       'instance_filter_exists', fake_instance_filter_exists)

        ins_ref = self._create_instance()
        self._setup_networking(ins_ref['id'])
        manager = network.manager.NetworkManager()
        manager.SHOULD_CREATE_BRIDGE = True
        ni = manager.get_instance_nw_info(
                                    context.get_admin_context(),
                                    ins_ref['id'],
                                    ins_ref['instance_type_id'],
                                    'host1')

        self.assertRaises(exception.Error,
            self.libvirtconnection.ensure_filtering_rules_for_instance,
                            instance_ref=ins_ref, network_info=ni, time=None)

    @attr(kind='small')
    def test_live_migration(self):
        """Test for nova.virt.libvirt.connection.LibvirtConnection
        .live_migration."""

        def dummy_post(con, ctxt, instance_ref, dest,
                       block_migration=False):
            pass

        def dummy_recover(con, ctxt, instance_ref, dest,
                       block_migration=False):
            pass

        def fake_migrateToURI(con, uri, sum, name, bind):
            self.exe_flag = True

        self.stubs.Set(FakeDomain, 'migrateToURI', fake_migrateToURI)

        def fake_info(self):
            raise exception.NotFound

        self.stubs.Set(FakeDomain, 'info', fake_info)

        ins_ref = self._create_instance()

        ref = self.libvirtconnection.live_migration(
                context.get_admin_context(),
                instance_ref=ins_ref, dest='host2', post_method=dummy_post,
                recover_method=dummy_recover, block_migration=False)
        greenthread.sleep(0)

        self.assertEqual(None, ref)
        self.assertEqual(True, self.exe_flag)

    @attr(kind='small')
    def test_live_migration_parameter(self):
        """Test for nova.virt.libvirt.connection.LibvirtConnection
        .live_migration."""

        def dummy_post(con, ctxt, instance_ref, dest,
                       block_migration=False):
            pass

        def dummy_recover(con, ctxt, instance_ref, dest,
                       block_migration=False):
            pass

        def fake_migrateToURI(con, uri, sum, name, bind):
            self.exe_flag = True

        self.stubs.Set(FakeDomain, 'migrateToURI', fake_migrateToURI)

        def fake_info(self):
            raise exception.NotFound

        self.stubs.Set(FakeDomain, 'info', fake_info)

        ins_ref = self._create_instance()

        ref = self.libvirtconnection.live_migration(
                context.get_admin_context(),
                instance_ref=ins_ref, dest='host2', post_method=dummy_post,
                recover_method=dummy_recover, block_migration=True)
        greenthread.sleep(0)

        self.assertEqual(None, ref)
        self.assertEqual(True, self.exe_flag)

    @attr(kind='small')
    def test_live_migration_exception_migrate(self):
        """Test for nova.virt.libvirt.connection.LibvirtConnection
        .live_migration."""

        def dummy_post(con, ctxt, instance_ref, dest,
                       block_migration=False):
            pass

        def dummy_recover(con, ctxt, instance_ref, dest,
                       block_migration=False):
            self.exe_flag = True

        def fake_migrateToURI(con, uri, sum, name, bind):
            raise FakeLibvirt.libvirtError('a fake libvirt exception')

        self.stubs.Set(FakeDomain, 'migrateToURI', fake_migrateToURI)

        ins_ref = self._create_instance()

        try:
            self.libvirtconnection.live_migration(context.get_admin_context(),
                instance_ref=ins_ref, dest='host2', post_method=dummy_post,
                recover_method=dummy_recover, block_migration=True)
            greenthread.sleep(0)
        except FakeLibvirt.libvirtError:
            pass

        self.assertEqual(True, self.exe_flag)

    @test.skip_test("because that multi thread is difficult to test")
    @attr(kind='small')
    def test_live_migration_exception_post(self):
        """Test for nova.virt.libvirt.connection.LibvirtConnection
        .live_migration."""

        def dummy_post(con, ctxt, instance_ref, dest,
                       block_migration=False):
            self.exe_flag = True

        def dummy_recover(con, ctxt, instance_ref, dest,
                       block_migration=False):
            pass

        def fake_migrateToURI(con, uri, sum, name, bind):
            pass

        self.stubs.Set(FakeDomain, 'migrateToURI', fake_migrateToURI)

        ins_ref = self._create_instance()

        self.libvirtconnection.live_migration(context.get_admin_context(),
            instance_ref=ins_ref, dest='host2', post_method=dummy_post,
            recover_method=dummy_recover, block_migration=True)
        greenthread.sleep(0)

        self.assertEqual(True, self.exe_flag, 'post method was not invoke')

    @attr(kind='small')
    def test_pre_block_migration(self):
        """Test for nova.virt.libvirt.connection.LibvirtConnection
        .pre_block_migration."""

        def fake_execute(cmd, *arg, **kwargs):
            return ('cmdok', '')

        self.stubs.Set(utils, 'execute', fake_execute)

        def fake_exists(path):
            return False

        self.stubs.Set(os.path, 'exists', fake_exists)

        def fake_basename(path):
            return path

        self.stubs.Set(os.path, 'basename', fake_basename)

        def fake_mkdir(path):
            pass

        self.stubs.Set(os, 'mkdir', fake_mkdir)

        def fake_cache_image(fn, target, fname, cow=False, *args, **kwargs):
            pass

        self.stubs.Set(self.libvirtconnection,
                       '_cache_image', fake_cache_image)

        def fake_fetch_image(context, target, image_id, user_id,
                             project_id, size=None):
            self.exe_flag = True

        self.stubs.Set(self.libvirtconnection,
                       '_fetch_image', fake_fetch_image)

        def fake_get_user(self, user_id):
            return 'fake'

        self.stubs.Set(manager.AuthManager, 'get_user', fake_get_user)

        def fake_get_project(self, project_id):
            return 'fake'

        self.stubs.Set(manager.AuthManager, 'get_project', fake_get_project)

        ins_ref = self._create_instance()

        disk = [{'path': '/dev/test_path', 'type': 'vda', 'local_gb': 8,
                'backing_file': '/dev/backup/test_path'}]
        ref = self.libvirtconnection.pre_block_migration(
                context.get_admin_context(),
                instance_ref=ins_ref, disk_info_json=utils.dumps(disk))

        self.assertEqual(None, ref)
        self.assertEqual(True, self.exe_flag)

    @attr(kind='small')
    def test_pre_block_migration_parameter_without_backing_file(self):
        """Test for nova.virt.libvirt.connection.LibvirtConnection
        .pre_block_migration."""

        def fake_execute(cmd, *arg, **kwargs):
            self.assertTrue('backing_file' not in arg)
            return ('cmdok', '')

        self.stubs.Set(utils, 'execute', fake_execute)

        def fake_exists(path):
            return False

        self.stubs.Set(os.path, 'exists', fake_exists)

        def fake_basename(path):
            return path

        self.stubs.Set(os.path, 'basename', fake_basename)

        def fake_mkdir(path):
            pass

        self.stubs.Set(os, 'mkdir', fake_mkdir)

        def fake_cache_image(fn, target, fname, cow=False, *args, **kwargs):
            pass

        self.stubs.Set(self.libvirtconnection,
                       '_cache_image', fake_cache_image)

        def fake_fetch_image(context, target, image_id, user_id,
                             project_id, size=None):
            self.exe_flag = True

        self.stubs.Set(self.libvirtconnection,
                       '_fetch_image', fake_fetch_image)

        def fake_get_user(self, user_id):
            return 'fake'

        self.stubs.Set(manager.AuthManager, 'get_user', fake_get_user)

        def fake_get_project(self, project_id):
            return 'fake'

        self.stubs.Set(manager.AuthManager, 'get_project', fake_get_project)

        ins_ref = self._create_instance()

        disk = [{'path': '/dev/test_path', 'type': 'vda', 'local_gb': 8,
                'backing_file': ''}]
        ref = self.libvirtconnection.pre_block_migration(
                context.get_admin_context(),
                instance_ref=ins_ref, disk_info_json=utils.dumps(disk))

        self.assertEqual(None, ref)
        self.assertEqual(True, self.exe_flag)

    @attr(kind='small')
    def test_pre_block_migration_exception(self):
        """Test for nova.virt.libvirt.connection.LibvirtConnection
        .pre_block_migration."""

        def fake_execute(cmd, *arg, **kwargs):
            return ('cmdok', '')

        self.stubs.Set(utils, 'execute', fake_execute)

        def fake_exists(path):
            return True

        self.stubs.Set(os.path, 'exists', fake_exists)

        ins_ref = self._create_instance()

        disk = [{'path': '/dev/test_path', 'type': 'vda', 'local_gb': 8,
                'backing_file': '/dev/backup/test_path'}]

        self.assertRaises(exception.DestinationDiskExists,
                self.libvirtconnection.pre_block_migration,
                    context.get_admin_context(),
                    instance_ref=ins_ref, disk_info_json=utils.dumps(disk))

    @attr(kind='small')
    def test_post_live_migration_at_destination(self):
        """Test for nova.virt.libvirt.connection.LibvirtConnection
        .post_live_migration_at_destination."""

        self.libvirtconnection = connection.get_connection(read_only=True)

        def fake_isfile(path):
            self.exe_flag = True
            return True

        self.stubs.Set(os.path, 'isfile', fake_isfile)

        ins_ref = self._create_instance()
        self._setup_networking(ins_ref['id'])
        manager = network.manager.NetworkManager()
        manager.SHOULD_CREATE_BRIDGE = True
        ni = manager.get_instance_nw_info(
                                    context.get_admin_context(),
                                    ins_ref['id'],
                                    ins_ref['instance_type_id'],
                                    'host1')

        ref = self.libvirtconnection.post_live_migration_at_destination(
                context.get_admin_context(), instance_ref=ins_ref,
                network_info=ni, block_migration=False)

        self.assertEqual(None, ref)
        self.assertEqual(True, self.exe_flag)

    @attr(kind='small')
    def test_post_live_migration_at_destination_configuration_noxml(
                                                                    self):
        """Test for nova.virt.libvirt.connection.LibvirtConnection
        .post_live_migration_at_destination."""

        self.libvirtconnection = connection.get_connection(read_only=True)

        def fake_isfile(path):
            self.exe_flag = True
            return False

        self.stubs.Set(os.path, 'isfile', fake_isfile)

        ins_ref = self._create_instance()
        self._setup_networking(ins_ref['id'])
        manager = network.manager.NetworkManager()
        manager.SHOULD_CREATE_BRIDGE = True
        ni = manager.get_instance_nw_info(
                                    context.get_admin_context(),
                                    ins_ref['id'],
                                    ins_ref['instance_type_id'],
                                    'host1')

        ref = self.libvirtconnection.post_live_migration_at_destination(
                context.get_admin_context(), instance_ref=ins_ref,
                network_info=ni, block_migration=False)

        self.assertEqual(None, ref)
        self.assertEqual(True, self.exe_flag)

    @attr(kind='small')
    def test_get_instance_disk_info(self):
        """Test for nova.virt.libvirt.connection.LibvirtConnection
        .get_instance_disk_info."""

        def fake_execute(cmd, *arg, **kwargs):
            return ('virtual size(10\nbacking file actual path:/dev/', '')

        self.stubs.Set(utils, 'execute', fake_execute)

        ins_ref = self._create_instance()

        ref = self.libvirtconnection.get_instance_disk_info(
                        context.get_admin_context(), instance_ref=ins_ref)

        result = {"path": "/test_path", "local_gb": "10", "type": "2",
                  "backing_file": "dev"}

        self.assertEquals(True, ref.find('/test_path') > 0)
        self.assertEquals(True, ref.find('dev') > 0)
        self.assertEquals(True, ref.find('10') > 0)
        self.assertEquals(True, ref.find('2') > 0)

    @attr(kind='small')
    def test_get_instance_disk_info_parameter_disk_type(self):
        """Test for nova.virt.libvirt.connection.LibvirtConnection
        .get_instance_disk_info."""

        def fake_getContent(con):
            if not con.name:
                return 'test_contents'

            if con.name.find('disk/source') >= 0:
                return '/test_path'
            elif con.name.find('disk/driver') >= 0:
                return 'raw'
            elif con.name.find('devices/disk') >= 0:
                return 'file'
            else:
                return 'test_contents'

        self.stubs.Set(FakeLibxml2, 'getContent', fake_getContent)

        def fake_get_next(self):
            if self.counter == 0:
                self.counter += 1
                return self
            if self.counter == 1:
                return None

        self.stubs.Set(FakeLibxml2, 'get_next', fake_get_next)

        def fake_getsize(path):
            return 1024 ** 2 + 1

        self.stubs.Set(os.path, 'getsize', fake_getsize)

        ins_ref = self._create_instance()

        ref = self.libvirtconnection.get_instance_disk_info(
                        context.get_admin_context(), instance_ref=ins_ref)

        result = {"path": "/test_path", "local_gb": "3M", "type": "raw",
                  "backing_file": ""}

        self.assertEquals(True, ref.find('/test_path') > 0)
        self.assertEquals(True, ref.find('raw') > 0)
        self.assertEquals(True, ref.find('2M') > 0)

    @attr(kind='small')
    def test_get_instance_disk_info_parameter_disk_type_notfile(self):
        """Test for nova.virt.libvirt.connection.LibvirtConnection
        .get_instance_disk_info."""

        def fake_getContent(con):
            if not con.name:
                return 'test_contents'

            if con.name.find('disk/source') >= 0:
                return '/test_path'
            elif con.name.find('disk/driver') >= 0:
                return 'raw'
            elif con.name.find('devices/disk') >= 0:
                return 'not be file'
            else:
                return 'test_contents'

        self.stubs.Set(FakeLibxml2, 'getContent', fake_getContent)

        def fake_get_next(self):
            if self.counter == 0:
                self.counter += 1
                return self
            if self.counter == 1:
                return None

        self.stubs.Set(FakeLibxml2, 'get_next', fake_get_next)

        def fake_getsize(path):
            return 1024 ** 2 + 1

        self.stubs.Set(os.path, 'getsize', fake_getsize)

        ins_ref = self._create_instance()

        ref = self.libvirtconnection.get_instance_disk_info(
                        context.get_admin_context(), instance_ref=ins_ref)

        self.assertEquals('[]', ref)

    @attr(kind='small')
    def test_get_instance_disk_info_parameter_disk_size(self):
        """Test for nova.virt.libvirt.connection.LibvirtConnection
        .get_instance_disk_info."""

        def fake_execute(cmd, *arg, **kwargs):
            return ('virtual size(1025\nbacking file actual path:/dev/', '')

        self.stubs.Set(utils, 'execute', fake_execute)

        ins_ref = self._create_instance()

        ref = self.libvirtconnection.get_instance_disk_info(
                        context.get_admin_context(), instance_ref=ins_ref)

        result = {"path": "/test_path", "local_gb": "2K", "type": "2",
                  "backing_file": "dev"}

        self.assertEquals(True, ref.find('/test_path') > 0)
        self.assertEquals(True, ref.find('dev') > 0)
        self.assertEquals(True, ref.find('2K') > 0)

    @attr(kind='small')
    def test_unfilter_instance(self):
        """Test for nova.virt.libvirt.connection.LibvirtConnection
        .unfilter_instance."""

        ins_ref = self._create_instance()
        self._setup_networking(ins_ref['id'])
        manager = network.manager.NetworkManager()
        manager.SHOULD_CREATE_BRIDGE = True
        ni = manager.get_instance_nw_info(
                                    context.get_admin_context(),
                                    ins_ref['id'],
                                    ins_ref['instance_type_id'],
                                    'host1')
        self.libvirtconnection.firewall_driver.prepare_instance_filter(
                                    instance=ins_ref, network_info=ni)

        ref = self.libvirtconnection.unfilter_instance(instance_ref=ins_ref,
                                               network_info=ni)

        self.assertEqual(None, ref)
        self.assertEqual({}, self.libvirtconnection.firewall_driver.instances)

    @attr(kind='small')
    def test_update_host_status(self):
        """Test for nova.virt.libvirt.connection.LibvirtConnection
        .update_host_status. no need assert becuase it is pass implements"""

        self.libvirtconnection.update_host_status()

    @attr(kind='small')
    def test_get_host_stats(self):
        """Test for nova.virt.libvirt.connection.LibvirtConnection
        .get_host_stats. no need assert becuase it is pass implements"""

        self.libvirtconnection.get_host_stats(refresh=True)

    @attr(kind='small')
    def test_host_power_action(self):
        """Test for nova.virt.libvirt.connection.LibvirtConnection
        .host_power_action. no need assert becuase it is pass implements"""

        self.libvirtconnection.host_power_action(host=None, action=None)

    @attr(kind='small')
    def test_set_host_enabled(self):
        """Test for nova.virt.libvirt.connection.LibvirtConnection
        .set_host_enabled. no need assert becuase it is pass implements"""

        self.libvirtconnection.set_host_enabled(host=None, enabled=True)

    @attr(kind='small')
    def test_migrate_disk_and_power_off(self):
        """Test for nova.virt.libvirt.connection.LivirtConnection
        .migrate_disk_and_power_off. """

        disk_info = [{'type': 'qcow2', 'path': '/test/disk',
                      'local_gb': 10, 'backing_file': '/base/disk'},
                     {'type': 'raw', 'path': '/test/disk.local',
                      'local_gb': 10, 'backing_file': '/base/disk.local'}]
        disk_info_text = utils.dumps(disk_info)

        def fake_get_instance_disk_info(instance):
            return disk_info
        def fake_destroy(instance, network_info, cleanup=True,
                         confirm_resize=False):
            pass
        def fake_get_host_ip_addr():
            return '10.0.0.1'

        def fake_execute(*args, **kwargs):
            pass

        self.stubs.Set(self.libvirtconnection, '_get_instance_disk_info',
                       fake_get_instance_disk_info)
        self.stubs.Set(self.libvirtconnection, 'destroy', fake_destroy)
        self.stubs.Set(self.libvirtconnection, 'get_host_ip_addr',
                       fake_get_host_ip_addr)
        self.stubs.Set(utils, 'execute', fake_execute)

        ins_ref = self._create_instance()
        """ dest is different host case """
        out = self.libvirtconnection.migrate_disk_and_power_off( \
               ins_ref, '10.0.0.2')
        self.assertEquals(out, disk_info_text)

        """ dest is same host case """
        out = self.libvirtconnection.migrate_disk_and_power_off( \
               ins_ref, '10.0.0.1')
        self.assertEquals(out, disk_info_text)

    @attr(kind='small')
    def test_wait_for_running(self):
        """Test for nova.virt.libvirt.connection.LivirtConnection
        ._wait_for_running. """

        def fake_get_info(instance_name):
            if instance_name == "not_found":
                raise exception.NotFound
            elif instance_name == "running":
                return {'state': power_state.RUNNING}
            else:
                return {'state': power_state.SHUTOFF}

        self.stubs.Set(self.libvirtconnection, 'get_info',
                       fake_get_info)

        """ instance not found case """
        self.assertRaises(utils.LoopingCallDone,
                self.libvirtconnection._wait_for_running,
                    "not_found")

        """ instance is running case """
        self.assertRaises(utils.LoopingCallDone,
                self.libvirtconnection._wait_for_running,
                    "running")

        """ else case """
        self.libvirtconnection._wait_for_running("else")

    @attr(kind='small')
    def test_finish_migration(self):
        """Test for nova.virt.libvirt.connection.LivirtConnection
        .finish_migration. """

        disk_info = [{'type': 'qcow2', 'path': '/test/disk',
                      'local_gb': 10, 'backing_file': '/base/disk'},
                     {'type': 'raw', 'path': '/test/disk.local',
                      'local_gb': 10, 'backing_file': '/base/disk.local'}]
        disk_info_text = utils.dumps(disk_info)

        def fake_extend(path, size):
            pass
<<<<<<< HEAD
        def fake_to_xml(instance, network_info, use_raw_image=False):
=======
        def fake_to_xml(instance, network_info):
>>>>>>> 68e13b5c
            return ""
        def fake_plug_vifs(instance, network_info):
            pass
        def fake_create_image(context, inst, libvirt_xml, suffix='',
                      disk_images=None, network_info=None,
                      block_device_info=None):
            pass
        def fake_create_new_domain(xml):
            return None
<<<<<<< HEAD

=======
        def fake_execute(*args, **kwargs):
            pass

        self.flags(use_cow_images=True)
>>>>>>> 68e13b5c
        self.stubs.Set(virt.disk, 'extend', fake_extend)
        self.stubs.Set(self.libvirtconnection, 'to_xml', fake_to_xml)
        self.stubs.Set(self.libvirtconnection, 'plug_vifs', fake_plug_vifs)
        self.stubs.Set(self.libvirtconnection, '_create_image',
                       fake_create_image)
        self.stubs.Set(self.libvirtconnection, '_create_new_domain',
                       fake_create_new_domain)
<<<<<<< HEAD
=======
        self.stubs.Set(utils, 'execute', fake_execute)
>>>>>>> 68e13b5c
        fw = virt.libvirt.firewall.NullFirewallDriver(None)
        self.stubs.Set(self.libvirtconnection, 'firewall_driver', fw)

        ins_ref = self._create_instance()

        """ FLAGS.libvirt_single_local_disk == False case """
        self.flags(libvirt_single_local_disk=False)
        ref = self.libvirtconnection.finish_migration(
                      context.get_admin_context(), ins_ref,
                      disk_info_text, None, None)
        self.assertTrue(isinstance(ref, event.Event))

        """ FLAGS.libvirt_single_local_disk == True case """
        self.flags(libvirt_single_local_disk=True)
        ref = self.libvirtconnection.finish_migration(
                      context.get_admin_context(), ins_ref,
                      disk_info_text, None, None)
        self.assertTrue(isinstance(ref, event.Event))

    @attr(kind='small')
    def test_revert_migration(self):
        """Test for nova.virt.libvirt.connection.LivirtConnection
        .revert_migration. """

        def fake_execute(*args, **kwargs):
            pass
        def fake_plug_vifs(instance, network_info):
            pass
        def fake_create_new_domain(xml):
            return None

        self.stubs.Set(self.libvirtconnection, 'plug_vifs', fake_plug_vifs)
        self.stubs.Set(utils, 'execute', fake_execute)
        fw = virt.libvirt.firewall.NullFirewallDriver(None)
        self.stubs.Set(self.libvirtconnection, 'firewall_driver', fw)
        self.stubs.Set(self.libvirtconnection, '_create_new_domain',
                       fake_create_new_domain)

        ins_ref = self._create_instance()
        libvirt_xml_path = os.path.join(flags.FLAGS.instances_path,
                                         ins_ref['name'], 'libvirt.xml')
        f = open(libvirt_xml_path, 'w')
        f.close()

        ref = self.libvirtconnection.revert_migration(ins_ref, None)
        self.assertTrue(isinstance(ref, event.Event))<|MERGE_RESOLUTION|>--- conflicted
+++ resolved
@@ -3407,30 +3407,6 @@
         self.assertEqual(result, ref['volumes'][0])
 
     @attr(kind='small')
-<<<<<<< HEAD
-    def test_prepare_xml_info_use_raw_image(self):
-        """Test for nova.virt.libvirt.connection.LibvirtConnection
-        ._prepare_xml_info."""
-
-        ins_ref = self._create_instance()
-        self._setup_networking(ins_ref['id'])
-        manager = network.manager.NetworkManager()
-        manager.SHOULD_CREATE_BRIDGE = True
-        ni = manager.get_instance_nw_info(
-                                    context.get_admin_context(),
-                                    ins_ref['id'],
-                                    ins_ref['instance_type_id'],
-                                    'host1')
-
-        ref = self.libvirtconnection._prepare_xml_info(instance=ins_ref,
-                network_info=ni, rescue=False, block_device_info=None,
-                use_raw_image=True)
-
-        self.assertEqual('raw', ref['driver_type'])
-
-    @attr(kind='small')
-=======
->>>>>>> 68e13b5c
     def test_prepare_xml_info_single_local_disk(self):
         """Test for nova.virt.libvirt.connection.LibvirtConnection
         ._prepare_xml_info."""
@@ -4602,11 +4578,7 @@
 
         def fake_extend(path, size):
             pass
-<<<<<<< HEAD
-        def fake_to_xml(instance, network_info, use_raw_image=False):
-=======
         def fake_to_xml(instance, network_info):
->>>>>>> 68e13b5c
             return ""
         def fake_plug_vifs(instance, network_info):
             pass
@@ -4616,14 +4588,10 @@
             pass
         def fake_create_new_domain(xml):
             return None
-<<<<<<< HEAD
-
-=======
         def fake_execute(*args, **kwargs):
             pass
 
         self.flags(use_cow_images=True)
->>>>>>> 68e13b5c
         self.stubs.Set(virt.disk, 'extend', fake_extend)
         self.stubs.Set(self.libvirtconnection, 'to_xml', fake_to_xml)
         self.stubs.Set(self.libvirtconnection, 'plug_vifs', fake_plug_vifs)
@@ -4631,10 +4599,7 @@
                        fake_create_image)
         self.stubs.Set(self.libvirtconnection, '_create_new_domain',
                        fake_create_new_domain)
-<<<<<<< HEAD
-=======
         self.stubs.Set(utils, 'execute', fake_execute)
->>>>>>> 68e13b5c
         fw = virt.libvirt.firewall.NullFirewallDriver(None)
         self.stubs.Set(self.libvirtconnection, 'firewall_driver', fw)
 
