# vim: tabstop=4 shiftwidth=4 softtabstop=4

# Copyright 2011 OpenStack LLC.
# All Rights Reserved.
# Copyright 2011 NTT
# All Rights Reserved.
#
#    Licensed under the Apache License, Version 2.0 (the "License"); you may
#    not use this file except in compliance with the License. You may obtain
#    a copy of the License at
#
#         http://www.apache.org/licenses/LICENSE-2.0
#
#    Unless required by applicable law or agreed to in writing, software
#    distributed under the License is distributed on an "AS IS" BASIS, WITHOUT
#    WARRANTIES OR CONDITIONS OF ANY KIND, either express or implied. See the
#    License for the specific language governing permissions and limitations
#    under the License.
"""
Tests For Abstract Scheduler.
"""

import json

import nova.db

from nova import rpc
from nova import test
from nova.compute import api as compute_api
from nova.scheduler import driver
from nova.scheduler import abstract_scheduler
from nova.scheduler import zone_manager

from nova import db
from nova.scheduler import api

from nose.plugins.attrib import attr
import stubout
import M2Crypto
from novaclient import v1_1 as novaclient
from novaclient.v1_1 import servers
from novaclient import exceptions as novaclient_exceptions
from nova.db import base
from nova import context


def _host_caps(multiplier):
    # Returns host capabilities in the following way:
    # host1 = memory:free 10 (100max)
    #         disk:available 100 (1000max)
    # hostN = memory:free 10 + 10N
    #         disk:available 100 + 100N
    # in other words: hostN has more resources than host0
    # which means ... don't go above 10 hosts.
    return {'host_name-description': 'XenServer %s' % multiplier,
            'host_hostname': 'xs-%s' % multiplier,
            'host_memory_total': 100,
            'host_memory_overhead': 10,
            'host_memory_free': 10 + multiplier * 10,
            'host_memory_free-computed': 10 + multiplier * 10,
            'host_other-config': {},
            'host_ip_address': '192.168.1.%d' % (100 + multiplier),
            'host_cpu_info': {},
            'disk_available': 100 + multiplier * 100,
            'disk_total': 1000,
            'disk_used': 0,
            'host_uuid': 'xxx-%d' % multiplier,
            'host_name-label': 'xs-%s' % multiplier}


def fake_zone_manager_service_states(num_hosts):
    states = {}
    for x in xrange(num_hosts):
        states['host%02d' % (x + 1)] = {'compute': _host_caps(x)}
    return states


class FakeAbstractScheduler(abstract_scheduler.AbstractScheduler):
    # No need to stub anything at the moment
    pass


class FakeZoneManager(zone_manager.ZoneManager):
    def __init__(self):
        self.service_states = {
            'host1': {
                'compute': {'host_memory_free': 1073741824},
            },
            'host2': {
                'compute': {'host_memory_free': 2147483648},
            },
            'host3': {
                'compute': {'host_memory_free': 3221225472},
            },
            'host4': {
                'compute': {'host_memory_free': 999999999},
            },
        }


class FakeEmptyZoneManager(zone_manager.ZoneManager):
    def __init__(self):
        self.service_states = {}


def fake_empty_call_zone_method(context, method, specs, zones):
    return []


# Hmm, I should probably be using mox for this.
was_called = False


def fake_provision_resource(context, item, instance_id, request_spec, kwargs):
    global was_called
    was_called = True


def fake_ask_child_zone_to_create_instance(context, zone_info,
                                           request_spec, kwargs):
    global was_called
    was_called = True


def fake_provision_resource_locally(context, build_plan, request_spec, kwargs):
    global was_called
    was_called = True


def fake_provision_resource_from_blob(context, item, instance_id,
                                      request_spec, kwargs):
    global was_called
    was_called = True


def fake_decrypt_blob_returns_local_info(blob):
    return {'hostname': 'foooooo'}  # values aren't important.


def fake_decrypt_blob_returns_child_info(blob):
    return {'child_zone': True,
            'child_blob': True}  # values aren't important. Keys are.


def fake_call_zone_method(context, method, specs, zones):
    return [
        (1, [
            dict(weight=1, blob='AAAAAAA'),
            dict(weight=111, blob='BBBBBBB'),
            dict(weight=112, blob='CCCCCCC'),
            dict(weight=113, blob='DDDDDDD'),
        ]),
        (2, [
            dict(weight=120, blob='EEEEEEE'),
            dict(weight=2, blob='FFFFFFF'),
            dict(weight=122, blob='GGGGGGG'),
            dict(weight=123, blob='HHHHHHH'),
        ]),
        (3, [
            dict(weight=130, blob='IIIIIII'),
            dict(weight=131, blob='JJJJJJJ'),
            dict(weight=132, blob='KKKKKKK'),
            dict(weight=3, blob='LLLLLLL'),
        ]),
    ]


def fake_zone_get_all(context):
    return [
        dict(id=1, api_url='zone1',
             username='admin', password='password',
             weight_offset=0.0, weight_scale=1.0),
        dict(id=2, api_url='zone2',
             username='admin', password='password',
             weight_offset=1000.0, weight_scale=1.0),
        dict(id=3, api_url='zone3',
             username='admin', password='password',
             weight_offset=0.0, weight_scale=1000.0),
    ]


class AbstractSchedulerTestCase(test.TestCase):
    """Test case for Abstract Scheduler."""

    def test_abstract_scheduler(self):
        """
        Create a nested set of FakeZones, try to build multiple instances
        and ensure that a select call returns the appropriate build plan.
        """
        sched = FakeAbstractScheduler()
        self.stubs.Set(sched, '_call_zone_method', fake_call_zone_method)
        self.stubs.Set(nova.db, 'zone_get_all', fake_zone_get_all)

        zm = FakeZoneManager()
        sched.set_zone_manager(zm)

        fake_context = {}
        build_plan = sched.select(fake_context,
                {'instance_type': {'memory_mb': 512},
                    'num_instances': 4})

        # 4 from local zones, 12 from remotes
        self.assertEqual(16, len(build_plan))

        hostnames = [plan_item['hostname']
                     for plan_item in build_plan if 'hostname' in plan_item]
        # 4 local hosts
        self.assertEqual(4, len(hostnames))

    def test_adjust_child_weights(self):
        """Make sure the weights returned by child zones are
        properly adjusted based on the scale/offset in the zone
        db entries.
        """
        sched = FakeAbstractScheduler()
        child_results = fake_call_zone_method(None, None, None, None)
        zones = fake_zone_get_all(None)
        sched._adjust_child_weights(child_results, zones)
        scaled = [130000, 131000, 132000, 3000]
        for zone, results in child_results:
            for item in results:
                w = item['weight']
                if zone == 'zone1':  # No change
                    self.assertTrue(w < 1000.0)
                if zone == 'zone2':  # Offset +1000
                    self.assertTrue(w >= 1000.0 and w < 2000)
                if zone == 'zone3':  # Scale x1000
                    self.assertEqual(scaled.pop(0), w)

    def test_empty_abstract_scheduler(self):
        """
        Ensure empty hosts & child_zones result in NoValidHosts exception.
        """
        sched = FakeAbstractScheduler()
        self.stubs.Set(sched, '_call_zone_method', fake_empty_call_zone_method)
        self.stubs.Set(nova.db, 'zone_get_all', fake_zone_get_all)

        zm = FakeEmptyZoneManager()
        sched.set_zone_manager(zm)

        fake_context = {}
        self.assertRaises(driver.NoValidHost, sched.schedule_run_instance,
                          fake_context, 1,
                          dict(host_filter=None, instance_type={}))

    def test_schedule_do_not_schedule_with_hint(self):
        """
        Check the local/child zone routing in the run_instance() call.
        If the zone_blob hint was passed in, don't re-schedule.
        """
        global was_called
        sched = FakeAbstractScheduler()
        was_called = False
        self.stubs.Set(sched, '_provision_resource', fake_provision_resource)
        request_spec = {
                'instance_properties': {},
                'instance_type': {},
                'filter_driver': 'nova.scheduler.host_filter.AllHostsFilter',
                'blob': "Non-None blob data",
            }

        result = sched.schedule_run_instance(None, 1, request_spec)
        self.assertEquals(None, result)
        self.assertTrue(was_called)

    def test_provision_resource_local(self):
        """Provision a resource locally or remotely."""
        global was_called
        sched = FakeAbstractScheduler()
        was_called = False
        self.stubs.Set(sched, '_provision_resource_locally',
                       fake_provision_resource_locally)

        request_spec = {'hostname': "foo"}
        sched._provision_resource(None, request_spec, 1, request_spec, {})
        self.assertTrue(was_called)

    def test_provision_resource_remote(self):
        """Provision a resource locally or remotely."""
        global was_called
        sched = FakeAbstractScheduler()
        was_called = False
        self.stubs.Set(sched, '_provision_resource_from_blob',
                       fake_provision_resource_from_blob)

        request_spec = {}
        sched._provision_resource(None, request_spec, 1, request_spec, {})
        self.assertTrue(was_called)

    def test_provision_resource_from_blob_empty(self):
        """Provision a resource locally or remotely given no hints."""
        global was_called
        sched = FakeAbstractScheduler()
        request_spec = {}
        self.assertRaises(abstract_scheduler.InvalidBlob,
                          sched._provision_resource_from_blob,
                          None, {}, 1, {}, {})

    def test_provision_resource_from_blob_with_local_blob(self):
        """
        Provision a resource locally or remotely when blob hint passed in.
        """
        global was_called
        sched = FakeAbstractScheduler()
        was_called = False

        def fake_create_db_entry_for_new_instance(self, context,
                image, base_options, security_group,
                block_device_mapping, num=1):
            global was_called
            was_called = True
            # return fake instances
            return {'id': 1, 'uuid': 'f874093c-7b17-49c0-89c3-22a5348497f9'}

        def fake_rpc_cast(*args, **kwargs):
            pass

        self.stubs.Set(sched, '_decrypt_blob',
                       fake_decrypt_blob_returns_local_info)
        self.stubs.Set(compute_api.API,
                'create_db_entry_for_new_instance',
                fake_create_db_entry_for_new_instance)
        self.stubs.Set(rpc, 'cast', fake_rpc_cast)

        build_plan_item = {'blob': "Non-None blob data"}
        request_spec = {'image': {}, 'instance_properties': {}}

        sched._provision_resource_from_blob(None, build_plan_item, 1,
                                            request_spec, {})
        self.assertTrue(was_called)

    def test_provision_resource_from_blob_with_child_blob(self):
        """
        Provision a resource locally or remotely when child blob hint
        passed in.
        """
        global was_called
        sched = FakeAbstractScheduler()
        self.stubs.Set(sched, '_decrypt_blob',
                       fake_decrypt_blob_returns_child_info)
        was_called = False
        self.stubs.Set(sched, '_ask_child_zone_to_create_instance',
                       fake_ask_child_zone_to_create_instance)

        request_spec = {'blob': "Non-None blob data"}

        sched._provision_resource_from_blob(None, request_spec, 1,
                                            request_spec, {})
        self.assertTrue(was_called)

    def test_provision_resource_from_blob_with_immediate_child_blob(self):
        """
        Provision a resource locally or remotely when blob hint passed in
        from an immediate child.
        """
        global was_called
        sched = FakeAbstractScheduler()
        was_called = False
        self.stubs.Set(sched, '_ask_child_zone_to_create_instance',
                       fake_ask_child_zone_to_create_instance)

        request_spec = {'child_blob': True, 'child_zone': True}

        sched._provision_resource_from_blob(None, request_spec, 1,
                                            request_spec, {})
        self.assertTrue(was_called)

    def test_decrypt_blob(self):
        """Test that the decrypt method works."""

        fixture = FakeAbstractScheduler()
        test_data = {"foo": "bar"}

        class StubDecryptor(object):
            def decryptor(self, key):
                return lambda blob: blob

        self.stubs.Set(abstract_scheduler, 'crypto',
                       StubDecryptor())

        self.assertEqual(fixture._decrypt_blob(test_data),
                         json.dumps(test_data))

    def test_empty_local_hosts(self):
        """
        Create a nested set of FakeZones, try to build multiple instances
        and ensure that a select call returns the appropriate build plan.
        """
        sched = FakeAbstractScheduler()
        self.stubs.Set(sched, '_call_zone_method', fake_call_zone_method)
        self.stubs.Set(nova.db, 'zone_get_all', fake_zone_get_all)

        zm = FakeZoneManager()
        # patch this to have no local hosts
        zm.service_states = {}
        sched.set_zone_manager(zm)

        fake_context = {}
        build_plan = sched.select(fake_context,
                {'instance_type': {'memory_mb': 512},
                    'num_instances': 4})

        # 0 from local zones, 12 from remotes
<<<<<<< HEAD
        self.assertEqual(12, len(build_plan))

    @attr(kind='small')
    def test_call_zone_method(self):

        class StubCallZoneMethod(object):

            count_ck = 0

            def call_zone_method(self, context, method_name,
                                 errors_to_ignore=None,
                                 novaclient_collection_name='zones',
                                 zones=None, *args, **kwargs):
                self.count_ck += 1
                sc_count = self.count_ck
                return sc_count

        def mock_success(cls, *args):
            self.success_count += 1

        sched = FakeAbstractScheduler()
        self.success_count = 0
        self.stubs.Set(abstract_scheduler, 'api', StubCallZoneMethod())

        self.success_count = sched._call_zone_method(None, None, None, None)
        self.assertEqual(1, self.success_count)

    @attr(kind='small')
    def test_decrypt_blob_exception(self):

        class StubDecryptor(object):
            def decryptor(self, key):
                return lambda blob: blob

        def mock_exception(cls, *args):
            self.exception_count += 1
            raise M2Crypto.EVP.EVPError

        sched = FakeAbstractScheduler()
        test_data = {"foo": "bar"}
        self.exception_count = 0
        self.stubs.Set(abstract_scheduler, 'crypto', StubDecryptor())
        self.stubs.Set(json, 'dumps', mock_exception)

        sched._decrypt_blob(test_data)
        self.assertEqual(1, self.exception_count)

    @attr(kind='small')
    def test_adjust_child_weights_exception(self):

        def fake_zone_get_all(context):
            return [
                dict(id=1, api_url='zone1',
                     username='admin', password='password',
                     weight_offset=0.0, weight_key=1.1)]

        def fake_call_zone_method(context, method, specs, zones):
            return [('a', False),
                    (1, [dict(weight=1, blob='AAAAAAA')])]

        def mock_exception(msg):
            self.exception_count += 1

        self.exception_count = 0
        sched = FakeAbstractScheduler()

        child_results = fake_call_zone_method(None, None, None, None)
        zones = fake_zone_get_all(None)

        self.stubs.Set(abstract_scheduler.LOG, 'exception', mock_exception)

        sched._adjust_child_weights(child_results, zones)
        self.assertEqual(1, self.exception_count)

    @attr(kind='small')
    def test_ask_child_zone_to_create_instance(self):

        def mock_zone_get(context, child_zone):
            return dict(id=1, api_url='http://example.com', username='bob',
                            password='xxx', weight_scale=1.0,
                            weight_offset=0.0)

        def mock_client(self, username, api_key, project_id,
                        auth_url, timeout=None, token=None, region_name=None):

            self.servers = servers.ServerManager(self)
            return None

        def mock_authenticate(*args):
            self.success_count += 1

        def mock_create(self, name, image, flavor, meta=None, files=None,
               zone_blob=None, reservation_id=None, min_count=None,
               max_count=None, security_groups=None, userdata=None,
               key_name=None):
            pass

        class FakeDB(object):

            def __init__(self, name='child'):
                self.id = 1
                self.api_url = 'http://example.com'
                self.username = 'testuser'
                self.password = 'bbb'
                self.name = name

            def zone_get(self, context, child_zone):
                return self

        self.success_count = 0

        request_spec = {'instance_type': dict(flavorid='flav'),
                        'instance_properties': dict(display_name='aaa',
                                                     image_ref='image',
                                                     metadata='metameta',
                                                     reservation_id='bbb')}
        zone_info = {'child_zone': 1, 'child_blob': 2}
        kwargs = {'injected_files': 'aaa'}

        self.stubs.Set(abstract_scheduler,
                       'db',
                       FakeDB())
        self.stubs.Set(novaclient.Client,
                       '__init__',
                       mock_client)
        self.stubs.Set(novaclient.Client,
                       'authenticate',
                       mock_authenticate)
        self.stubs.Set(novaclient.servers.ServerManager,
                       'create',
                       mock_create)

        sched = FakeAbstractScheduler()
        sched._ask_child_zone_to_create_instance(context.get_admin_context(),
                                                 zone_info,
                                                 request_spec, kwargs)
        self.assertEqual(1, self.success_count)

    @attr(kind='small')
    def test_ask_child_zone_to_create_instance_exception(self):

        class FakeDb(object):

            def __init__(self, name='child'):
                self.id = 1
                self.api_url = 'http://example.com'
                self.username = 'testuser'
                self.password = 'bbb'
                self.name = name

            def zone_get(self, context, child_zone):
                return self

        def mock_client(self, username, api_key, project_id,
                        auth_url, timeout=None, token=None, region_name=None):

            self.servers = servers.ServerManager(self)
            return None

        def mock_authenticate(self):
            raise novaclient_exceptions.BadRequest(self)

        self.success_count = 0

        request_spec = {'instance_type': dict(flavorid='flav'),
                        'instance_properties': dict(display_name='aaa',
                                                     image_ref='image',
                                                     metadata='metameta',
                                                     reservation_id='bbb')}
        zone_info = {'child_zone': 1, 'child_blob': 2}
        kwargs = {'injected_files': 'aaa'}

        self.stubs.Set(abstract_scheduler,
                       'db',
                       FakeDb())
        self.stubs.Set(novaclient.Client,
                       '__init__',
                       mock_client)
        self.stubs.Set(novaclient.Client,
                       'authenticate',
                       mock_authenticate)

        sched = FakeAbstractScheduler()
        self.assertRaises(exception.NotAuthorized,
                          sched._ask_child_zone_to_create_instance,
                          context.get_admin_context(),
                          zone_info, request_spec, kwargs)

    @attr(kind='small')
    def test_private_schedule_exception(self):

        def mock_exception(cls, *args):
            self.exception_count += 1

        sched = FakeAbstractScheduler()

        self.assertRaises(NotImplementedError,
                          sched._schedule, {}, 'difference_param', {})

    @attr(kind='small')
    def test_schedule_exception(self):

        request_spec = {'instance_type': dict(flavorid='flav'),
                        'instance_properties': dict(display_name='aaa',
                                                     image_ref='image',
                                                     metadata='metameta',
                                                     reservation_id='bbb')}

        sched = FakeAbstractScheduler()
        self.assertRaises(driver.NoValidHost,
            sched.schedule, {}, 'difference_param', request_spec)

    @attr(kind='small')
    def test_schedule_run_instance_configuration(self):

        def mock_select(self, context, request_spec, *args, **kwargs):
            return [False, True]

        def mock_provision_resource(sself, context, build_plan_item,
                                    instance_id, request_spec, kwargs):
            pass

        request_spec = {'instance_type': dict(flavorid='flav'),
                        'instance_properties': dict(display_name='aaa',
                                                     image_ref='image',
                                                     metadata='metameta',
                                                     reservation_id='bbb'),
                        'num_instances': 5,
                         'blob': False}

        self.stubs.Set(abstract_scheduler.AbstractScheduler,
                       'select',
                       mock_select)
        self.stubs.Set(abstract_scheduler.AbstractScheduler,
                       '_provision_resource',
                       mock_provision_resource)

        sched = FakeAbstractScheduler()
        ret = sched.schedule_run_instance({}, 'aaa', request_spec)
        self.assertEqual(None, ret)

    @attr(kind='small')
    def test_provision_resource_locally(self):

        class fake_api(base.Base):

            def create_db_entry_for_new_instance(self, context,
                                                 instance_type, image,
                                                 base_options, security_group,
                                                 block_device_mapping, num=1):
                return {'id': 'testid'}

        def mock_queue_get_for(context, topic, physical_node_id, *args):
            self.success_count += 1
            return 'test'

        def mock_rpt(context, topic, msg):
            pass

        self.success_count = 0
        request_spec = {'instance_type': dict(flavorid='flav'),
                        'instance_properties': dict(display_name='aaa',
                                                    image_ref='image',
                                                    metadata='metameta',
                                                    reservation_id='bbb'),
                        'image': 'abc'}
        build_plan_item = {'hostname': "testhost"}

        self.stubs.Set(compute_api, 'API', fake_api)
        self.stubs.Set(db, 'queue_get_for', mock_queue_get_for)
        self.stubs.Set(rpc, 'cast', mock_rpt)

        sched = FakeAbstractScheduler()
        sched._provision_resource_locally({},
                                          build_plan_item,
                                          request_spec,
                                          {'instance_id': 'aa'})

        self.assertEqual(1, self.success_count)


class BaseSchedulerTestCase(test.TestCase):
    """Test case for Base Scheduler."""

    def test_weigh_hosts(self):
        """
        Try to weigh a short list of hosts and make sure enough
        entries for a larger number instances are returned.
        """

        sched = FakeBaseScheduler()

        # Fake out a list of hosts
        zm = FakeZoneManager()
        hostlist = [(host, services['compute'])
                    for host, services in zm.service_states.items()
                    if 'compute' in services]

        # Call weigh_hosts()
        num_instances = len(hostlist) * 2 + len(hostlist) / 2
        instlist = sched.weigh_hosts('compute',
                                     dict(num_instances=num_instances),
                                     hostlist)

        # Should be enough entries to cover all instances
        self.assertEqual(len(instlist), num_instances)
=======
        self.assertEqual(12, len(build_plan))
>>>>>>> ef745612
<|MERGE_RESOLUTION|>--- conflicted
+++ resolved
@@ -24,11 +24,13 @@
 
 import nova.db
 
+from nova import exception
 from nova import rpc
 from nova import test
 from nova.compute import api as compute_api
 from nova.scheduler import driver
 from nova.scheduler import abstract_scheduler
+from nova.scheduler import base_scheduler
 from nova.scheduler import zone_manager
 
 from nova import db
@@ -80,6 +82,11 @@
     pass
 
 
+class FakeBaseScheduler(base_scheduler.BaseScheduler):
+    # No need to stub anything at the moment
+    pass
+
+
 class FakeZoneManager(zone_manager.ZoneManager):
     def __init__(self):
         self.service_states = {
@@ -401,7 +408,6 @@
                     'num_instances': 4})
 
         # 0 from local zones, 12 from remotes
-<<<<<<< HEAD
         self.assertEqual(12, len(build_plan))
 
     @attr(kind='small')
@@ -680,34 +686,4 @@
                                           request_spec,
                                           {'instance_id': 'aa'})
 
-        self.assertEqual(1, self.success_count)
-
-
-class BaseSchedulerTestCase(test.TestCase):
-    """Test case for Base Scheduler."""
-
-    def test_weigh_hosts(self):
-        """
-        Try to weigh a short list of hosts and make sure enough
-        entries for a larger number instances are returned.
-        """
-
-        sched = FakeBaseScheduler()
-
-        # Fake out a list of hosts
-        zm = FakeZoneManager()
-        hostlist = [(host, services['compute'])
-                    for host, services in zm.service_states.items()
-                    if 'compute' in services]
-
-        # Call weigh_hosts()
-        num_instances = len(hostlist) * 2 + len(hostlist) / 2
-        instlist = sched.weigh_hosts('compute',
-                                     dict(num_instances=num_instances),
-                                     hostlist)
-
-        # Should be enough entries to cover all instances
-        self.assertEqual(len(instlist), num_instances)
-=======
-        self.assertEqual(12, len(build_plan))
->>>>>>> ef745612
+        self.assertEqual(1, self.success_count)