--- conflicted
+++ resolved
@@ -26,12 +26,9 @@
 import sys
 from nose.plugins.attrib import attr
 
-<<<<<<< HEAD
-=======
 flags.DEFINE_multistring('list_notifier_drivers',
                          ['nova.notifier.no_op_notifier'],
                          'List of drivers to send notifications')
->>>>>>> 9cf5945c
 
 FLAGS = flags.FLAGS
 
@@ -289,7 +286,6 @@
         l = log.getLogger('nova-test.foo')
         self.assertEqual(log.AUDIT, l.level)
 
-<<<<<<< HEAD
     @attr(kind='small')
     def test_setup_from_flags_configuration(self):
         """Test for nova.log.NovaRootLogger.setup_from_flags. """
@@ -532,8 +528,6 @@
         self.assertFalse(os.access(self.sample_log, os.X_OK))
         os.remove(self.sample_log)
 
-=======
->>>>>>> 9cf5945c
 
 class PublishErrorsHandlerTestCase(test.TestCase):
     """Test for nova.log.PublishErrorsHandler. """
@@ -544,14 +538,8 @@
         self.publisherrorshandler = log.PublishErrorsHandler(logging.ERROR)
 
     @attr(kind='small')
-<<<<<<< HEAD
     def test_emit(self):
         """Test for nova.log.PublishErrorsHandler.emit. """
-=======
-    def test_emit_cfg_list_notifier_drivers_in_flags(self):
-        """Test for nova.log.PublishErrorsHandler.emit. """
-
->>>>>>> 9cf5945c
         self.stub_flg = False
 
         def fake_notifier(*args, **kwargs):
@@ -563,7 +551,38 @@
         self.publisherrorshandler.emit(logrecord)
         self.assert_(self.stub_flg)
 
-<<<<<<< HEAD
+    @attr(kind='small')
+    def test_emit_cfg_list_notifier_drivers_in_flags(self):
+        """Test for nova.log.PublishErrorsHandler.emit. """
+
+        self.stub_flg = False
+
+        def fake_notifier(*args, **kwargs):
+            self.stub_flg = True
+
+        self.stubs.Set(notifier, 'notify', fake_notifier)
+        logrecord = logging.LogRecord('name', 'WARN', '/tmp', 1,
+                                      'message', None, None)
+        self.publisherrorshandler.emit(logrecord)
+        self.assert_(self.stub_flg)
+
+    @attr(kind='small')
+    def test_emit_cfg_log_notifier_in_list_notifier_drivers(self):
+        """Test for nova.log.PublishErrorsHandler.emit. """
+
+        self.flags(list_notifier_drivers=['nova.notifier.rabbit_notifier',
+                                          'nova.notifier.log_notifier'])
+        self.stub_flg = True
+
+        def fake_notifier(*args, **kwargs):
+            self.stub_flg = False
+
+        self.stubs.Set(notifier, 'notify', fake_notifier)
+        logrecord = logging.LogRecord('name', 'WARN', '/tmp', 1,
+                                      'message', None, None)
+        self.publisherrorshandler.emit(logrecord)
+        self.assert_(self.stub_flg)
+
 
 class HandleExceptionTestCase(test.TestCase):
     @attr(kind='small')
@@ -693,22 +712,4 @@
     @attr(kind='small')
     def test_get_binary_name(self):
         """Test for nova.log._get_binary_name. """
-        self.assert_('run_tests.py', log._get_binary_name())
-=======
-    @attr(kind='small')
-    def test_emit_cfg_log_notifier_in_list_notifier_drivers(self):
-        """Test for nova.log.PublishErrorsHandler.emit. """
-
-        self.flags(list_notifier_drivers=['nova.notifier.rabbit_notifier',
-                                          'nova.notifier.log_notifier'])
-        self.stub_flg = True
-
-        def fake_notifier(*args, **kwargs):
-            self.stub_flg = False
-
-        self.stubs.Set(notifier, 'notify', fake_notifier)
-        logrecord = logging.LogRecord('name', 'WARN', '/tmp', 1,
-                                      'message', None, None)
-        self.publisherrorshandler.emit(logrecord)
-        self.assert_(self.stub_flg)
->>>>>>> 9cf5945c
+        self.assert_('run_tests.py', log._get_binary_name())