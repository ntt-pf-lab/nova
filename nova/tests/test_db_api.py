--- conflicted
+++ resolved
@@ -29,12 +29,10 @@
 from nova import db
 from nova import exception
 from nova import flags
-from nova import exception
 
 
 from nova.compute import vm_states
 from nose.plugins.attrib import attr
-from nose.plugins.skip import SkipTest
 from nova import ipv6
 
 FLAGS = flags.FLAGS
@@ -194,7 +192,6 @@
         self.assertEqual(result[1].id, inst1.id)
         self.assertTrue(result[1].deleted)
 
-<<<<<<< HEAD
     @attr(kind='small')
     def test_service_destroy(self):
         """
@@ -9227,7 +9224,7 @@
         self.db.api.vsa_create(self.context, vsa)
         results = self.db.api.vsa_get_all_by_project(self.context, 'not_found')
         self.assertEqual([], results)
-=======
+
     def test_eventlog_create(self):
         con = {}
         con['id'] = 1
@@ -9426,5 +9423,4 @@
         db.api.eventlog_create(self.context, con)
         self.assertRaises(exception.EventLogNotFound,
                           db.api.eventlog_get_all_by_request_id,
-                          self.context, '2', session=None)
->>>>>>> 1c3d01a2
+                          self.context, '2', session=None)