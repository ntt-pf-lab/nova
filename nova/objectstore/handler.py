--- conflicted
+++ resolved
@@ -136,8 +136,7 @@
         logging.debug("Authentication Failure: %s", ex)
         raise exception.NotAuthorized
 
-<<<<<<< HEAD
-class ErrorHandlingResource(Resource):
+class ErrorHandlingResource(resource.Resource):
     """Maps exceptions to 404 / 401 codes.  Won't work for
     exceptions thrown after NOT_DONE_YET is returned.
     """
@@ -146,13 +145,6 @@
     #                   This doesn't look like it's the right place
     #                   (consider exceptions in getChild; or after
     #                   NOT_DONE_YET is returned     
-=======
-
-class ErrorHandlingResource(resource.Resource):
-    """Maps exceptions to 404 / 401 codes.  Won't work for exceptions thrown after NOT_DONE_YET is returned."""
-    # TODO(unassigned) (calling-all-twisted-experts): This needs to be plugged in to the right place in twisted...
-    #   This doesn't look like it's the right place (consider exceptions in getChild; or after NOT_DONE_YET is returned     
->>>>>>> 5f14a795
     def render(self, request):
         """Renders the response as XML"""
         try:
@@ -195,11 +187,7 @@
 class BucketResource(ErrorHandlingResource):
     """A web resource containing an S3-like bucket"""
     def __init__(self, name):
-<<<<<<< HEAD
-        ErrorHandlingResource.__init__(self)
-=======
         resource.Resource.__init__(self)
->>>>>>> 5f14a795
         self.name = name
 
     def getChild(self, name, request):
@@ -259,16 +247,10 @@
 
 
 class ObjectResource(ErrorHandlingResource):
-<<<<<<< HEAD
     """The resource returned from a bucket"""
-    def __init__(self, bucket_name, name):
-        ErrorHandlingResource.__init__(self)
-        self.bucket = bucket_name
-=======
     def __init__(self, bucket, name):
         resource.Resource.__init__(self)
         self.bucket = bucket
->>>>>>> 5f14a795
         self.name = name
 
     def render_GET(self, request):
@@ -331,11 +313,7 @@
     isLeaf = True
 
     def __init__(self, name):
-<<<<<<< HEAD
-        ErrorHandlingResource.__init__(self)
-=======
         resource.Resource.__init__(self)
->>>>>>> 5f14a795
         self.img = image.Image(name)
 
     def render_GET(self, request):
@@ -344,16 +322,10 @@
                            defaultType='application/octet-stream'
                           ).render_GET(request)
 
-<<<<<<< HEAD
-class ImagesResource(Resource):
+class ImagesResource(resource.Resource):
     """A web resource representing a list of images"""
     def getChild(self, name, _request):
         """Returns itself or an ImageResource if no name given"""
-=======
-
-class ImagesResource(resource.Resource):
-    def getChild(self, name, request):
->>>>>>> 5f14a795
         if name == '':
             return self
         else:
